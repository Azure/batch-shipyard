desc: Jobs Configuration Schema

type: map
mapping:
  job_specifications:
    type: seq
    required: true
    sequence:
      - type: map
        mapping:
          id:
            type: str
            required: true
          auto_complete:
            type: bool
          environment_variables:
            type: map
            mapping:
              regex;(.+):
                type: text
          environment_variables_keyvault_secret_id:
            type: str
          max_task_retries:
            type: int
          max_wall_time:
            type: str
          retention_time:
            type: str
          priority:
            type: int
          user_identity:
            type: map
            mapping:
              default_pool_admin:
                type: bool
              specific_user:
                type: map
                mapping:
                  gid:
                    type: int
                  uid:
                    type: int
          auto_pool:
            type: map
            mapping:
              keep_alive:
                type: bool
              pool_lifetime:
                type: str
          recurrence:
            type: map
            mapping:
              schedule:
                type: map
                mapping:
                  do_not_run_after:
                    type: str
                  do_not_run_until:
                    type: str
                  recurrence_interval:
                    type: str
                  start_window:
                    type: str
              job_manager:
                type: map
                mapping:
                  allow_low_priority_node:
                    type: bool
                  monitor_task_completion:
                    type: bool
                  run_exclusive:
                    type: bool
          allow_run_on_missing_image:
            type: bool
          remove_container_after_exit:
            type: bool
          shm_size:
            type: str
          infiniband:
            type: bool
          gpu:
            type: bool
          exit_conditions:
            type: map
            mapping:
              default:
                type: map
                mapping:
                  exit_options:
                    type: map
                    mapping:
                      job_action:
                        type: str
                        enum: ['none', 'disable', 'terminate']
                      dependency_action:
                        type: str
                        enum: ['block', 'satisfy']
          data_volumes:
            type: seq
            sequence:
              - type: str
          shared_data_volumes:
            type: seq
            sequence:
              - type: str
          auto_scratch:
            type: bool
          job_preparation:
            type: map
            mapping:
              command:
                type: str
                required: true
          job_release:
            type: map
            mapping:
              command:
                type: str
                required: true
          input_data:
            type: map
            mapping:
              azure_batch:
                type: seq
                sequence:
                  - type: map
                    mapping:
                      job_id:
                        type: str
                        required: true
                      task_id:
                        type: str
                        required: true
                      exclude:
                        type: seq
                        sequence:
                          - type: str
                      include:
                        type: seq
                        sequence:
                          - type: str
                      destination:
                        type: str
              azure_storage:
                type: seq
                sequence:
                  - type: map
                    mapping:
                      storage_account_settings:
                        type: str
                        required: true
                      remote_path:
                        type: str
                        required: true
                      local_path:
                        type: str
                      is_file_share:
                        type: bool
                      exclude:
                        type: seq
                        sequence:
                          - type: str
                      include:
                        type: seq
                        sequence:
                          - type: str
                      blobxfer_extra_options:
                        type: str
          default_working_dir:
            type: str
            enum: ['batch', 'container']
          restrict_default_bind_mounts:
            type: bool
          force_enable_task_dependencies:
            type: bool
          federation_constraints:
            type: map
            mapping:
              pool:
                type: map
                mapping:
                  autoscale:
                    type: map
                    mapping:
                      allow:
                        type: bool
                        required: true
                      exclusive:
                        type: bool
                        required: true
                  low_priority_nodes:
                    type: map
                    mapping:
                      allow:
                        type: bool
                        required: true
                      exclusive:
                        type: bool
                        required: true
                  native:
                    type: bool
                  windows:
                    type: bool
                  location:
                    type: str
                  container_registries:
                    type: map
                    mapping:
                      private_docker_hub:
                        type: bool
                      public:
                        type: seq
                        sequence:
                          - type: str
                  max_active_task_backlog:
                    type: map
                    mapping:
                      ratio:
                        type: float
                        required: true
                      autoscale_exempt:
                        type: bool
                        required: true
                  custom_image_arm_id:
                    type: str
                  virtual_network_arm_id:
                    type: str
              compute_node:
                type: map
                mapping:
                  vm_size:
                    type: str
                  cores:
                    type: map
                    mapping:
                      amount:
                        type: int
                        required: true
                      schedulable_variance:
                        type: float
                  memory:
                    type: map
                    mapping:
                      amount:
                        type: str
                        required: true
                      schedulable_variance:
                        type: float
                  exclusive:
                    type: bool
                  gpu:
                    type: bool
                  infiniband:
                    type: bool
          tasks:
            type: seq
            sequence:
              - type: map
                mapping:
                  task_factory:
                    type: map
                    mapping:
                      parametric_sweep:
                        type: map
                        mapping:
                          combinations:
                            type: map
                            mapping:
                              iterable:
                                type: seq
                                sequence:
                                  - type: str
                              length:
                                type: int
                              replacement:
                                type: bool
                          permutations:
                            type: map
                            mapping:
                              iterable:
                                type: seq
                                sequence:
                                  - type: str
                              length:
                                type: int
                          product:
                            type: seq
                            sequence:
                              - type: map
                                mapping:
                                  start:
                                    type: int
                                    required: true
                                  stop:
                                    type: int
                                    required: true
                                  step:
                                    type: int
                                    required: true
                          product_iterables:
                            type: seq
                            sequence:
                              - type: str
                              - type: seq
                                sequence:
                                - type: str
                          zip:
                            type: seq
                            sequence:
                              - type: str
                              - type: seq
                                sequence:
                                - type: str
                      random:
                        type: map
                        mapping:
                          distribution:
                            type: map
                            mapping:
                              beta:
                                type: map
                                mapping:
                                  alpha:
                                    type: float
                                  beta:
                                    type: float
                              exponential:
                                type: map
                                mapping:
                                  lambda:
                                    type: float
                              gamma:
                                type: map
                                mapping:
                                  alpha:
                                    type: float
                                  beta:
                                    type: float
                              gauss:
                                type: map
                                mapping:
                                  mu:
                                    type: float
                                  sigma:
                                    type: float
                              lognormal:
                                type: map
                                mapping:
                                  mu:
                                    type: float
                                  sigma:
                                    type: float
                              pareto:
                                type: map
                                mapping:
                                  alpha:
                                    type: float
                              triangular:
                                type: map
                                mapping:
                                  high:
                                    type: float
                                  low:
                                    type: float
                                  mode:
                                    type: float
                              uniform:
                                type: map
                                mapping:
                                  a:
                                    type: float
                                  b:
                                    type: float
                              weibull:
                                type: map
                                mapping:
                                  alpha:
                                    type: float
                                  beta:
                                    type: float
                          generate:
                            type: int
                            required: true
                          integer:
                            type: map
                            mapping:
                              start:
                                type: int
                                required: true
                              step:
                                type: int
                                required: true
                              stop:
                                type: int
                                required: true
                          seed:
                            type: int
                      file:
                        type: map
                        mapping:
                          azure_storage:
                            type: map
                            mapping:
                              storage_account_settings:
                                type: str
                                required: true
                              remote_path:
                                type: str
                                required: true
                              is_file_share:
                                type: bool
                              exclude:
                                type: seq
                                sequence:
                                  - type: str
                              include:
                                type: seq
                                sequence:
                                  - type: str
                          task_filepath:
                            type: str
                            enum: ['file_name', 'file_name_no_extension', 'file_path', 'file_path_with_container']
                      custom:
                        type: map
                        mapping:
                          input_args:
                            type: seq
                            sequence:
                              - type: str
                          input_kwargs:
                            type: map
                            mapping:
                              regex;(.+):
                                type: str
                          module:
                            type: str
                            required: true
                          package:
                            type: str
                      repeat:
                        type: int
                  id:
                    type: str
                  docker_image:
                    type: str
                  singularity_image:
                    type: str
                  singularity_execution:
                    type: map
                    mapping:
                      cmd:
                        type: str
                        enum: ['exec', 'run']
                      elevated:
                        type: bool
                  additional_singularity_options:
                    type: seq
                    sequence:
                      - type: str
                  name:
                    type: str
                  labels:
                    type: seq
                    sequence:
                      - type: str
                  environment_variables:
                    type: map
                    mapping:
                      regex;(.+):
                        type: text
                  environment_variables_keyvault_secret_id:
                    type: str
                  ports:
                    type: seq
                    sequence:
                      - type: str
                  data_volumes:
                    type: seq
                    sequence:
                      - type: str
                  shared_data_volumes:
                    type: seq
                    sequence:
                      - type: str
                  resource_files:
                    type: seq
                    sequence:
                      - type: map
                        mapping:
                          blob_source:
                            type: str
                            required: true
                          file_mode:
                            type: str
                          file_path:
                            type: str
                            required: true
                  input_data:
                    type: map
                    mapping:
                      azure_batch:
                        type: seq
                        sequence:
                          - type: map
                            mapping:
                              job_id:
                                type: str
                                required: true
                              task_id:
                                type: str
                                required: true
                              exclude:
                                type: seq
                                sequence:
                                  - type: str
                              include:
                                type: seq
                                sequence:
                                  - type: str
                              destination:
                                type: str
                      azure_storage:
                        type: seq
                        sequence:
                          - type: map
                            mapping:
                              storage_account_settings:
                                type: str
                                required: true
                              remote_path:
                                type: str
                                required: true
                              local_path:
                                type: str
                              is_file_share:
                                type: bool
                              exclude:
                                type: seq
                                sequence:
                                  - type: str
                              include:
                                type: seq
                                sequence:
                                  - type: str
                              blobxfer_extra_options:
                                type: str
                  output_data:
                    type: map
                    mapping:
                      azure_storage:
                        type: seq
                        sequence:
                          - type: map
                            mapping:
                              storage_account_settings:
                                type: str
                                required: true
                              remote_path:
                                type: str
                                required: true
                              local_path:
                                type: str
                              is_file_share:
                                type: bool
                              condition:
                                type: str
                                enum: ['taskcompletion', 'taskfailure', 'tasksuccess']
                              exclude:
                                type: seq
                                sequence:
                                  - type: str
                              include:
                                type: seq
                                sequence:
                                  - type: str
                              blobxfer_extra_options:
                                type: str
                  default_working_dir:
                    type: str
                    enum: ['batch', 'container']
                  remove_container_after_exit:
                    type: bool
                  shm_size:
                    type: str
                  additional_docker_run_options:
                    type: seq
                    sequence:
                      - type: str
                  infiniband:
                    type: bool
                  gpu:
                    type: bool
                  depends_on:
                    type: seq
                    sequence:
                      - type: str
                  depends_on_range:
                    type: seq
                    sequence:
                      - type: int
                  max_task_retries:
                    type: int
                  max_wall_time:
                    type: str
                  retention_time:
                    type: str
                  exit_conditions:
                    type: map
                    mapping:
                      default:
                        type: map
                        mapping:
                          exit_options:
                            type: map
                            mapping:
                              job_action:
                                type: str
                                enum: ['none', 'disable', 'terminate']
                              dependency_action:
                                type: str
                                enum: ['block', 'satisfy']
                  multi_instance:
                    type: map
                    mapping:
                      coordination_command:
                        type: str
                      num_instances:
                        type: text
                      resource_files:
                        type: seq
                        sequence:
                          - type: map
                            mapping:
                              blob_source:
                                type: str
                                required: true
                              file_mode:
                                type: str
                              file_path:
                                type: str
                                required: true
                      pre_execution_command:
                        type: str
                      mpi:
                        type: map
                        mapping:
                          runtime:
                            type: str
                            enum: ['intelmpi', 'intelmpi_ofa', 'mpich', 'openmpi']
                            required: true
                          executable_path:
                            type: str
                          options:
                            type: seq
                            sequence:
                              - type: str
                          processes_per_node:
<<<<<<< HEAD
                            type: text
=======
                            type: int
                            range:
                              min: 1
>>>>>>> ce0caaa2
                  entrypoint:
                    type: str
                  command:
                    type: str
          merge_task:
            type: map
            mapping:
              id:
                type: str
              docker_image:
                type: str
              singularity_image:
                type: str
              singularity_execution:
                type: map
                mapping:
                  cmd:
                    type: str
                    enum: ['exec', 'run']
                  elevated:
                    type: bool
              additional_singularity_options:
                type: seq
                sequence:
                  - type: str
              name:
                type: str
              labels:
                type: seq
                sequence:
                  - type: str
              environment_variables:
                type: map
                mapping:
                  regex;(.+):
                    type: str
              environment_variables_keyvault_secret_id:
                type: str
              ports:
                type: seq
                sequence:
                  - type: str
              data_volumes:
                type: seq
                sequence:
                  - type: str
              shared_data_volumes:
                type: seq
                sequence:
                  - type: str
              resource_files:
                type: seq
                sequence:
                  - type: map
                    mapping:
                      blob_source:
                        type: str
                        required: true
                      file_mode:
                        type: str
                      file_path:
                        type: str
                        required: true
              input_data:
                type: map
                mapping:
                  azure_batch:
                    type: seq
                    sequence:
                      - type: map
                        mapping:
                          job_id:
                            type: str
                            required: true
                          task_id:
                            type: str
                            required: true
                          exclude:
                            type: seq
                            sequence:
                              - type: str
                          include:
                            type: seq
                            sequence:
                              - type: str
                          destination:
                            type: str
                  azure_storage:
                    type: seq
                    sequence:
                      - type: map
                        mapping:
                          storage_account_settings:
                            type: str
                            required: true
                          remote_path:
                            type: str
                            required: true
                          local_path:
                            type: str
                          is_file_share:
                            type: bool
                          exclude:
                            type: seq
                            sequence:
                              - type: str
                          include:
                            type: seq
                            sequence:
                              - type: str
                          blobxfer_extra_options:
                            type: str
              output_data:
                type: map
                mapping:
                  azure_storage:
                    type: seq
                    sequence:
                      - type: map
                        mapping:
                          storage_account_settings:
                            type: str
                            required: true
                          remote_path:
                            type: str
                            required: true
                          local_path:
                            type: str
                          is_file_share:
                            type: bool
                          exclude:
                            type: seq
                            sequence:
                              - type: str
                          include:
                            type: seq
                            sequence:
                              - type: str
                          blobxfer_extra_options:
                            type: str
              remove_container_after_exit:
                type: bool
              shm_size:
                type: str
              additional_docker_run_options:
                type: seq
                sequence:
                  - type: str
              infiniband:
                type: bool
              gpu:
                type: bool
              max_task_retries:
                type: int
              max_wall_time:
                type: str
              retention_time:
                type: str
              entrypoint:
                type: str
              command:
                type: str<|MERGE_RESOLUTION|>--- conflicted
+++ resolved
@@ -655,13 +655,7 @@
                             sequence:
                               - type: str
                           processes_per_node:
-<<<<<<< HEAD
                             type: text
-=======
-                            type: int
-                            range:
-                              min: 1
->>>>>>> ce0caaa2
                   entrypoint:
                     type: str
                   command:
