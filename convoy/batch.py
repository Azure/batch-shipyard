# Copyright (c) Microsoft Corporation
#
# All rights reserved.
#
# MIT License
#
# Permission is hereby granted, free of charge, to any person obtaining a
# copy of this software and associated documentation files (the "Software"),
# to deal in the Software without restriction, including without limitation
# the rights to use, copy, modify, merge, publish, distribute, sublicense,
# and/or sell copies of the Software, and to permit persons to whom the
# Software is furnished to do so, subject to the following conditions:
#
# The above copyright notice and this permission notice shall be included in
# all copies or substantial portions of the Software.
#
# THE SOFTWARE IS PROVIDED *AS IS*, WITHOUT WARRANTY OF ANY KIND, EXPRESS OR
# IMPLIED, INCLUDING BUT NOT LIMITED TO THE WARRANTIES OF MERCHANTABILITY,
# FITNESS FOR A PARTICULAR PURPOSE AND NONINFRINGEMENT. IN NO EVENT SHALL THE
# AUTHORS OR COPYRIGHT HOLDERS BE LIABLE FOR ANY CLAIM, DAMAGES OR OTHER
# LIABILITY, WHETHER IN AN ACTION OF CONTRACT, TORT OR OTHERWISE, ARISING
# FROM, OUT OF OR IN CONNECTION WITH THE SOFTWARE OR THE USE OR OTHER
# DEALINGS IN THE SOFTWARE.

# compat imports
from __future__ import (
    absolute_import, division, print_function, unicode_literals
)
from builtins import (  # noqa
    bytes, dict, int, list, object, range, str, ascii, chr, hex, input,
    next, oct, open, pow, round, super, filter, map, zip)
# stdlib imports
import codecs
import collections
import concurrent.futures
import datetime
import fnmatch
import getpass
import json
import logging
import multiprocessing
import os
try:
    import pathlib2 as pathlib
except ImportError:
    import pathlib
import ssl
import sys
import time
import uuid
# non-stdlib imports
import azure.batch.models as batchmodels
import azure.mgmt.batch.models as mgmtbatchmodels
import dateutil.tz
# local imports
from . import autoscale
from . import crypto
from . import data
from . import keyvault
from . import settings
from . import storage
from . import util
from .version import __version__

# create logger
logger = logging.getLogger(__name__)
util.setup_logger(logger)
# global defines
_MAX_EXECUTOR_WORKERS = min((multiprocessing.cpu_count() * 4, 32))
_MAX_REBOOT_RETRIES = 5
_SSH_TUNNEL_SCRIPT = 'ssh_docker_tunnel_shipyard.sh'
_TASKMAP_PICKLE_FILE = 'taskmap.pickle'
_AUTOSCRATCH_TASK_ID = 'batch-shipyard-autoscratch'
_RUN_ELEVATED = batchmodels.UserIdentity(
    auto_user=batchmodels.AutoUserSpecification(
        scope=batchmodels.AutoUserScope.pool,
        elevation_level=batchmodels.ElevationLevel.admin,
    )
)
_RUN_UNELEVATED = batchmodels.UserIdentity(
    auto_user=batchmodels.AutoUserSpecification(
        scope=batchmodels.AutoUserScope.pool,
        elevation_level=batchmodels.ElevationLevel.non_admin,
    )
)
NodeStateCountCollection = collections.namedtuple(
    'NodeStateCountCollection', [
        'creating',
        'idle',
        'leaving_pool',
        'offline',
        'preempted',
        'rebooting',
        'reimaging',
        'running',
        'start_task_failed',
        'starting',
        'unknown',
        'unusable',
        'waiting_for_start_task',
    ]
)
_ENV_EXCLUDE_LINUX = frozenset((
    '_', 'HOME', 'HOSTNAME', 'PATH', 'PWD', 'SHLVL', 'USER',
))


def _max_workers(iterable):
    # type: (list) -> int
    """Get max number of workers for executor given an iterable
    :param list iterable: an iterable
    :rtype: int
    :return: number of workers for executor
    """
    return min((len(iterable), _MAX_EXECUTOR_WORKERS))


def get_batch_account(
        batch_mgmt_client, config, account_name=None, resource_group=None,
        raw_override=False, get_keys=False):
    # type: (azure.mgmt.batch.BatchManagementClient, dict, str, str, bool) ->
    #        Tuple[azure.mgmt.batch.models.BatchAccount,
    #              azure.mgmt.batch.models.BatchAccountKeys]
    """Get Batch account properties from ARM
    :param azure.mgmt.batch.BatchManagementClient batch_mgmt_client:
        batch management client
    :param dict config: configuration dict
    :param str account_name: account name
    :param str resource_group: resource group of Batch account
    :param bool raw_override: override raw setting
    :rtype: Tuple[azure.mgmt.batch.models.BatchAccount,
        azure.mgmt.batch.models.BatchAccountKeys]
    :return: tuple of batch account, account keys
    """
    if batch_mgmt_client is None:
        raise RuntimeError(
            'Batch management client is invalid, please specify management '
            'aad credentials and valid subscription_id')
    if (util.is_none_or_empty(account_name) or
            util.is_none_or_empty(resource_group)):
        bc = settings.credentials_batch(config)
        if util.is_none_or_empty(account_name):
            account_name = bc.account
        if util.is_none_or_empty(resource_group):
            resource_group = bc.resource_group
        if util.is_none_or_empty(bc.resource_group):
            raise ValueError(
                ('Please specify the resource_group in credentials '
                 'associated with the Batch account {}'.format(bc.account)))
    if not raw_override and settings.raw(config):
        util.print_raw_output(
            batch_mgmt_client.batch_account.get,
            resource_group_name=resource_group,
            account_name=account_name)
        return
    keys = None
    if get_keys:
        keys = batch_mgmt_client.batch_account.get_keys(
            resource_group_name=resource_group,
            account_name=account_name)
    return batch_mgmt_client.batch_account.get(
        resource_group_name=resource_group,
        account_name=account_name,
    ), keys


def _generate_batch_account_log_entry(ba):
    # type: (batchmgmtmodels.BatchAccount) -> list
    """Generate a Batch account log entry
    :param azure.mgmt.batch.models.BatchAccount ba: batch account
    :rtype: list
    :return: log entries for batch account
    """
    log = ['* name: {}'.format(ba.name)]
    # parse out sub id and resource group
    tmp = ba.id.split('/')
    log.append('  * subscription id: {}'.format(tmp[2]))
    log.append('  * resource group: {}'.format(tmp[4]))
    log.append('  * location: {}'.format(ba.location))
    log.append('  * account url: https://{}'.format(ba.account_endpoint))
    log.append('  * pool allocation mode: {}'.format(
        ba.pool_allocation_mode.value))
    if (ba.pool_allocation_mode ==
            mgmtbatchmodels.PoolAllocationMode.user_subscription):
        log.append('  * keyvault reference: {}'.format(
            ba.key_vault_reference.url))
    log.append('  * core quotas:')
    if (ba.pool_allocation_mode ==
            mgmtbatchmodels.PoolAllocationMode.user_subscription):
        log.append('    * dedicated: (see subscription regional core quotas)')
    else:
        log.append('    * dedicated: {}'.format(ba.dedicated_core_quota))
    log.append('    * low priority: {}'.format(ba.low_priority_core_quota))
    log.append('  * pool quota: {}'.format(ba.pool_quota))
    log.append('  * active job and job schedule quota: {}'.format(
        ba.active_job_and_job_schedule_quota))
    return log


def log_batch_account_info(
        batch_mgmt_client, config, account_name=None, resource_group=None):
    # type: (azure.mgmt.batch.BatchManagementClient, dict, str, str) -> None
    """Log Batch account properties from ARM
    :param azure.mgmt.batch.BatchManagementClient batch_mgmt_client:
        batch management client
    :param dict config: configuration dict
    :param str account_name: account name
    :param str resource_group: resource group of Batch account
    """
    ba, _ = get_batch_account(
        batch_mgmt_client, config, account_name=account_name,
        resource_group=resource_group)
    if settings.raw(config):
        return
    log = ['batch account information']
    log.extend(_generate_batch_account_log_entry(ba))
    logger.info(os.linesep.join(log))


def log_batch_account_list(batch_mgmt_client, config, resource_group=None):
    # type: (azure.mgmt.batch.BatchManagementClient, dict, str) -> None
    """Log Batch account properties from ARM
    :param azure.mgmt.batch.BatchManagementClient batch_mgmt_client:
        batch management client
    :param dict config: configuration dict
    :param str resource_group: resource group of Batch account
    """
    if batch_mgmt_client is None:
        raise RuntimeError(
            'Batch management client is invalid, please specify management '
            'aad credentials and valid subscription_id')
    if resource_group is None:
        accounts = batch_mgmt_client.batch_account.list()
    else:
        accounts = batch_mgmt_client.batch_account.list_by_resource_group(
            resource_group)
    mgmt_aad = settings.credentials_management(config)
    log = ['all batch accounts in subscription {}'.format(
        mgmt_aad.subscription_id)]
    for ba in accounts:
        log.extend(_generate_batch_account_log_entry(ba))
    if len(log) == 1:
        logger.error('no batch accounts found in subscription {}'.format(
            mgmt_aad.subscription_id))
    else:
        logger.info(os.linesep.join(log))


def log_batch_account_service_quota(batch_mgmt_client, config, location):
    # type: (azure.mgmt.batch.BatchManagementClient, dict, str) -> None
    """Log Batch account service quota
    :param azure.mgmt.batch.BatchManagementClient batch_mgmt_client:
        batch management client
    :param dict config: configuration dict
    :param str location: location
    """
    if batch_mgmt_client is None:
        raise RuntimeError(
            'Batch management client is invalid, please specify management '
            'aad credentials and valid subscription_id')
    mgmt_aad = settings.credentials_management(config)
    if settings.raw(config):
        util.print_raw_output(
            batch_mgmt_client.location.get_quotas, location)
        return
    blc = batch_mgmt_client.location.get_quotas(location)
    log = ['batch service quota']
    log.append('* subscription id: {}'.format(mgmt_aad.subscription_id))
    log.append('  * location: {}'.format(location))
    log.append('  * account quota: {}'.format(blc.account_quota))
    logger.info(os.linesep.join(log))


def list_supported_images(
        batch_client, config, show_unrelated=False, show_unverified=False):
    # type: (batch.BatchServiceClient, dict, bool, bool) -> None
    """List all supported images for the account
    :param batch_client: The batch client to use.
    :type batch_client: `azure.batch.BatchServiceClient`
    :param dict config: configuration dict
    :param bool show_unrelated: show unrelated
    :param bool show_unverified: show unverified images
    """
    if show_unverified:
        args = []
    else:
        args = [batchmodels.AccountListSupportedImagesOptions(
            filter='verificationType eq \'verified\'')]
    if settings.raw(config):
        util.print_raw_paged_output(
            batch_client.account.list_supported_images, *args)
        return
    images = batch_client.account.list_supported_images(*args)
    image_map = {}
    for image in images:
        os_type = image.os_type.value
        if os_type not in image_map:
            image_map[os_type] = {}
        if (not show_unrelated and
                image.image_reference.publisher.lower() not in
                settings.get_valid_publishers()):
            continue
        if image.image_reference.publisher not in image_map[os_type]:
            image_map[os_type][image.image_reference.publisher] = {}
        if (image.image_reference.offer not in
                image_map[os_type][image.image_reference.publisher]):
            image_map[os_type][image.image_reference.publisher][
                image.image_reference.offer] = []
        image_map[os_type][image.image_reference.publisher][
            image.image_reference.offer].append({
                'sku': image.image_reference.sku,
                'na_sku': image.node_agent_sku_id,
                'verification': image.verification_type,
                'capabilities': image.capabilities,
                'support_eol': image.batch_support_end_of_life,
            })
    log = ['supported images (include unrelated={}, '
           'include unverified={})'.format(show_unrelated, show_unverified)]
    for os_type in image_map:
        log.append('* os type: {}'.format(os_type))
        for publisher in image_map[os_type]:
            log.append('  * publisher: {}'.format(publisher))
            for offer in image_map[os_type][publisher]:
                log.append('    * offer: {}'.format(offer))
                for image in image_map[os_type][publisher][offer]:
                    log.append('      * sku: {}'.format(image['sku']))
                    if util.is_not_empty(image['capabilities']):
                        log.append('        * capabilities: {}'.format(
                            ','.join(image['capabilities'])))
                    log.append('        * verification: {}'.format(
                        image['verification']))
                    if image['support_eol'] is not None:
                        log.append('        * batch support eol: {}'.format(
                            image['support_eol'].strftime("%Y-%m-%d")))
                    log.append('        * node agent sku id: {}'.format(
                        image['na_sku']))
    logger.info(os.linesep.join(log))


def get_node_agent_for_image(batch_client, config, publisher, offer, sku):
    # type: (batch.BatchServiceClient, dict, str, str, str) -> tuple
    """Get node agent for image
    :param batch_client: The batch client to use.
    :type batch_client: `azure.batch.BatchServiceClient`
    :param dict config: configuration dict
    :param str publisher: publisher
    :param str offer: offer
    :param str sku: sku
    :rtype: tuple
    :return: image ref and node agent sku id
    """
    images = batch_client.account.list_supported_images()
    for image in images:
        if (image.image_reference.publisher.lower() == publisher.lower() and
                image.image_reference.offer.lower() == offer.lower() and
                image.image_reference.sku.lower() == sku.lower()):
            return image.image_reference, image.node_agent_sku_id
    return None, None


def add_certificate_to_account(
        batch_client, config, file, pem_no_certs, pem_public_key,
        pfx_password):
    # type: (batch.BatchServiceClient, dict, str, bool, bool, str) -> None
    """Adds a certificate to a Batch account
    :param batch_client: The batch client to use.
    :type batch_client: `azure.batch.batch_service_client.BatchServiceClient`
    :param dict config: configuration dict
    :param str file: file to add
    :param bool pem_no_certs: don't export certs from pem
    :param bool pem_public_key: only add public key from pem
    :param str pfx_password: pfx password
    """
    # retrieve encryption cert from config if file isn't specified
    if util.is_none_or_empty(file):
        pfx = crypto.get_encryption_pfx_settings(config)
        add_pfx_cert_to_account(
            batch_client, config, pfx, pfx_password=None, rm_pfxfile=False)
        return
    fpath = pathlib.Path(file)
    if not fpath.exists():
        raise ValueError('certificate file {} does not exist'.format(fpath))
    fext = fpath.suffix.lower()
    if fext == '.cer':
        add_cer_cert_to_account(batch_client, config, file, rm_cerfile=False)
    elif fext == '.pem':
        if pem_public_key:
            # export public portion as cer
            cer = crypto.convert_pem_to_cer(file, pem_no_certs)
            if util.is_none_or_empty(cer):
                raise RuntimeError(
                    'could not convert pem {} to cer'.format(file))
            add_cer_cert_to_account(batch_client, config, cer, rm_cerfile=True)
        else:
            # export pem as pfx
            pfx, pfx_password = crypto.convert_pem_to_pfx(
                file, pem_no_certs, pfx_password)
            if util.is_none_or_empty(pfx):
                raise RuntimeError(
                    'could not convert pem {} to pfx'.format(file))
            add_pfx_cert_to_account(
                batch_client, config, pfx, pfx_password=pfx_password,
                rm_pfxfile=True)
    elif fext == '.pfx':
        add_pfx_cert_to_account(
            batch_client, config, file, pfx_password=pfx_password,
            rm_pfxfile=False)
    else:
        raise ValueError(
            'unknown certificate format {} for file {}'.format(fext, fpath))


def add_cer_cert_to_account(batch_client, config, cer, rm_cerfile=False):
    # type: (batch.BatchServiceClient, dict, str, bool) -> None
    """Adds a cer certificate to a Batch account
    :param batch_client: The batch client to use.
    :type batch_client: `azure.batch.batch_service_client.BatchServiceClient`
    :param str cer: cer file to add
    :param bool rm_cerfile: remove CER file from local disk
    """
    # get thumbprint for cer
    thumbprint = crypto.get_sha1_thumbprint_cer(cer)
    # first check if this cert exists
    bc = settings.credentials_batch(config)
    certs = batch_client.certificate.list()
    for cert in certs:
        if cert.thumbprint.lower() == thumbprint:
            logger.error(
                'cert with thumbprint {} already exists for account {}'.format(
                    thumbprint, bc.account))
            # remove cerfile
            if rm_cerfile:
                os.unlink(cer)
            return
    # add cert to account
    data = util.base64_encode_string(open(cer, 'rb').read())
    batch_client.certificate.add(
        certificate=batchmodels.CertificateAddParameter(
            thumbprint=thumbprint,
            thumbprint_algorithm='sha1',
            data=data,
            certificate_format=batchmodels.CertificateFormat.cer)
    )
    logger.info('added cer cert with thumbprint {} to account {}'.format(
        thumbprint, bc.account))
    # remove cerfile
    if rm_cerfile:
        os.unlink(cer)


def add_pfx_cert_to_account(
        batch_client, config, pfx, pfx_password=None, rm_pfxfile=False):
    # type: (batch.BatchServiceClient, dict, str, bool) -> None
    """Adds a pfx certificate to a Batch account
    :param batch_client: The batch client to use.
    :type batch_client: `azure.batch.batch_service_client.BatchServiceClient`
    :param dict config: configuration dict
    :param str sha1_cert_tp: sha1 thumbprint of pfx
    :param str pfx_password: pfx password
    :param bool rm_pfxfile: remove PFX file from local disk
    """
    if not isinstance(pfx, crypto.PfxSettings):
        pfx = crypto.PfxSettings(
            filename=pfx,
            passphrase=pfx_password,
            sha1=crypto.get_sha1_thumbprint_pfx(pfx, pfx_password),
        )
    # first check if this cert exists
    bc = settings.credentials_batch(config)
    certs = batch_client.certificate.list()
    for cert in certs:
        if cert.thumbprint.lower() == pfx.sha1:
            logger.error(
                'cert with thumbprint {} already exists for account {}'.format(
                    pfx.sha1, bc.account))
            # remove pfxfile
            if rm_pfxfile:
                os.unlink(pfx.filename)
            return
    # set pfx password
    passphrase = pfx.passphrase or getpass.getpass('Enter password for PFX: ')
    # add cert to account
    data = util.base64_encode_string(open(pfx.filename, 'rb').read())
    batch_client.certificate.add(
        certificate=batchmodels.CertificateAddParameter(
            thumbprint=pfx.sha1,
            thumbprint_algorithm='sha1',
            data=data,
            certificate_format=batchmodels.CertificateFormat.pfx,
            password=passphrase)
    )
    logger.info('added pfx cert with thumbprint {} to account {}'.format(
        pfx.sha1, bc.account))
    # remove pfxfile
    if rm_pfxfile:
        os.unlink(pfx.filename)


def list_certificates_in_account(batch_client, config):
    # type: (batch.BatchServiceClient, dict) -> None
    """List all certificates in a Batch account
    :param batch_client: The batch client to use.
    :type batch_client: `azure.batch.batch_service_client.BatchServiceClient`
    :param dict config: configuration dict
    """
    if settings.raw(config):
        util.print_raw_paged_output(batch_client.certificate.list)
        return
    i = 0
    log = ['list of certificates']
    certs = batch_client.certificate.list()
    for cert in certs:
        log.extend([
            '* thumbprint: {}'.format(cert.thumbprint),
            '  * thumbprint algorithm: {}'.format(cert.thumbprint_algorithm),
            '  * state: {} @ {}'.format(
                cert.state.value, cert.state_transition_time),
            '  * previous state: {} @ {}'.format(
                cert.previous_state.value
                if cert.previous_state is not None else 'n/a',
                cert.previous_state_transition_time),
        ])
        if cert.delete_certificate_error is not None:
            log.append('  * delete error: {}: {}'.format(
                cert.delete_certificate_error.code,
                cert.delete_certificate_error.message))
            for de in cert.delete_certificate_error.values:
                log.append('    * {}: {}'.format(de.name, de.value))
        else:
            log.append('  * no delete errors')
        i += 1
    if i == 0:
        logger.error('no certificates found')
    else:
        logger.info(os.linesep.join(log))


def del_certificate_from_account(batch_client, config, sha1):
    # type: (batch.BatchServiceClient, dict, List[str]) -> None
    """Delete a certificate from a Batch account
    :param batch_client: The batch client to use.
    :type batch_client: `azure.batch.batch_service_client.BatchServiceClient`
    :param dict config: configuration dict
    :param list sha1: list of sha1 thumbprints to delete
    """
    if util.is_none_or_empty(sha1):
        pfx = crypto.get_encryption_pfx_settings(config)
        sha1 = [pfx.sha1]
    bc = settings.credentials_batch(config)
    certs_to_del = []
    for tp in sha1:
        if not util.confirm_action(
                config, 'delete certificate {} from account {}'.format(
                    tp, bc.account)):
            continue
        certs_to_del.append(tp)
    with concurrent.futures.ThreadPoolExecutor(
            max_workers=_max_workers(certs_to_del)) as executor:
        for tp in certs_to_del:
            executor.submit(batch_client.certificate.delete, 'sha1', tp)
    logger.info('certificates {} deleted from account {}'.format(
        certs_to_del, bc.account))


def _reboot_node(batch_client, pool_id, node_id, wait):
    # type: (batch.BatchServiceClient, str, str, bool) -> None
    """Reboot a node in a pool
    :param batch_client: The batch client to use.
    :type batch_client: `azure.batch.batch_service_client.BatchServiceClient`
    :param str pool_id: pool id of node
    :param str node_id: node id to delete
    :param bool wait: wait for node to enter rebooting state
    """
    if util.is_none_or_empty(node_id):
        raise ValueError('node id must be specified for reboot')
    logger.info('Rebooting node {} in pool {}'.format(node_id, pool_id))
    batch_client.compute_node.reboot(
        pool_id=pool_id,
        node_id=node_id,
    )
    if wait:
        logger.debug('waiting for node {} to enter rebooting state'.format(
            node_id))
        while True:
            node = batch_client.compute_node.get(pool_id, node_id)
            if node.state == batchmodels.ComputeNodeState.rebooting:
                break
            else:
                time.sleep(1)


def _retrieve_outputs_from_failed_nodes(batch_client, config, nodeid=None):
    # type: (batch.BatchServiceClient, dict) -> None
    """Retrieve stdout/stderr from failed nodes
    :param batch_client: The batch client to use.
    :type batch_client: `azure.batch.batch_service_client.BatchServiceClient`
    :param dict config: configuration dict
    """
    is_windows = settings.is_windows_pool(config)
    pool_id = settings.pool_id(config)
    if nodeid is None:
        nodes = batch_client.compute_node.list(pool_id)
    else:
        nodes = [batch_client.compute_node.get(pool_id, nodeid)]
    if is_windows:
        sep = '\\'
    else:
        sep = '/'
    stdfilter = sep.join(('startup', 'std*.txt'))
    cascadelog = sep.join(('startup', 'wd', 'cascade.log'))
    # for any node in state start task failed, retrieve the stdout and stderr
    for node in nodes:
        if node.state == batchmodels.ComputeNodeState.start_task_failed:
            settings.set_auto_confirm(config, True)
            get_all_files_via_node(
                batch_client, config,
                filespec='{},{}'.format(node.id, stdfilter))
            try:
                get_all_files_via_node(
                    batch_client, config,
                    filespec='{},{}'.format(node.id, cascadelog))
            except batchmodels.BatchErrorException:
                pass


def _block_for_nodes_ready(
        batch_client, blob_client, config, stopping_states, end_states,
        pool_id):
    # type: (batch.BatchServiceClient, azure.storage.blob.BlockBlobClient,
    #        dict, List[batchmodels.ComputeNodeState],
    #        List[batchmodels.ComputeNodeState],
    #        str) -> List[batchmodels.ComputeNode]
    """Wait for pool to enter steady state and all nodes to enter stopping
    states
    :param batch_client: The batch client to use.
    :type batch_client: `azure.batch.batch_service_client.BatchServiceClient`
    :param azure.storage.blob.BlockBlobService blob_client: blob client
    :param dict config: configuration dict
    :param list stopping_states: list of node states to stop polling
    :param list end_states: list of acceptable end states
    :param str pool_id: pool id
    :rtype: list
    :return: list of nodes
    """
    logger.debug(
        'waiting for all nodes in pool {} to reach one of: {!r}'.format(
            pool_id, stopping_states))
    pool_settings = settings.pool_settings(config)
    reboot_map = {}
    failed_node_list_count = 0
    unusable_delete = False
    last = time.time()
    while True:
        # refresh pool to ensure that there is no dedicated resize error
        pool = batch_client.pool.get(pool_id)
        total_nodes = (
            pool.target_dedicated_nodes + pool.target_low_priority_nodes
        )
        if util.is_not_empty(pool.resize_errors):
            fatal_resize_error = False
            errors = []
            for err in pool.resize_errors:
                errors.append('{}: {}'.format(err.code, err.message))
                if (err.code == 'AccountCoreQuotaReached' or
                        (err.code == 'AccountLowPriorityCoreQuotaReached' and
                         pool.target_dedicated_nodes == 0) or
                        (err.code == 'AllocationTimedout' and
                         pool.target_dedicated_nodes > 0) or
                        (err.code == 'AllocationTimedout' and
                         pool.allocation_state ==
                         batchmodels.AllocationState.steady)):
                    fatal_resize_error = True
            if fatal_resize_error:
                pool_stats(batch_client, config, pool_id=pool_id)
                raise RuntimeError(
                    'Fatal resize errors encountered for pool {}: {}'.format(
                        pool.id, os.linesep.join(errors)))
            else:
                logger.error(
                    'Resize errors encountered for pool {}: {}'.format(
                        pool.id, os.linesep.join(errors)))
        # check pool allocation state
        try:
            nodes = list(batch_client.compute_node.list(pool.id))
            failed_node_list_count = 0
        except ssl.SSLError:
            # SSL error happens sometimes on paging... this is probably
            # a bug in the underlying msrest/msrestazure library that
            # is reusing the SSL connection improperly
            nodes = []
            failed_node_list_count += 1
        # check if any nodes are in start task failed state
        if (any(node.state == batchmodels.ComputeNodeState.start_task_failed
                for node in nodes)):
            # list nodes to dump exact error
            logger.debug('listing nodes in start task failed state')
            list_nodes(
                batch_client, config, pool_id=pool_id, nodes=nodes,
                start_task_failed=True)
            # attempt reboot if enabled for potentially transient errors
            if pool_settings.reboot_on_start_task_failed:
                for node in nodes:
                    if (node.state !=
                            batchmodels.ComputeNodeState.start_task_failed):
                        continue
                    if node.id not in reboot_map:
                        reboot_map[node.id] = 0
                        logger.error(
                            ('Detected start task failure, attempting to '
                             'retrieve files for error diagnosis from '
                             'node {}').format(node.id))
                        _retrieve_outputs_from_failed_nodes(
                            batch_client, config, nodeid=node.id)
                    if reboot_map[node.id] > _MAX_REBOOT_RETRIES:
                        pool_stats(batch_client, config, pool_id=pool_id)
                        raise RuntimeError(
                            ('Ran out of reboot retries for recovery. '
                             'Please inspect both the node status above and '
                             'files found within the {}/{}/startup directory '
                             '(in the current working directory) if '
                             'available. If this error appears '
                             'non-transient, please submit an issue on '
                             'GitHub, if not you can delete these nodes with '
                             '"pool nodes del --all-start-task-failed" first '
                             'prior to the resize operation.').format(
                                 pool.id, node.id))
                    _reboot_node(batch_client, pool.id, node.id, True)
                    reboot_map[node.id] += 1
                # refresh node list to reflect rebooting states
                try:
                    nodes = list(batch_client.compute_node.list(pool.id))
                    failed_node_list_count = 0
                except ssl.SSLError:
                    nodes = []
                    failed_node_list_count += 1
            else:
                # fast path check for start task failures in non-reboot mode
                logger.error(
                    'Detected start task failure, attempting to retrieve '
                    'files for error diagnosis from nodes')
                _retrieve_outputs_from_failed_nodes(batch_client, config)
                raise RuntimeError(
                    ('Please inspect both the node status above and '
                     'files found within the {}/<nodes>/startup directory '
                     '(in the current working directory) if available. If '
                     'this error appears non-transient, please submit an '
                     'issue on GitHub, if not you can delete these nodes '
                     'with "pool nodes del --all-start-task-failed" first '
                     'prior to the resize operation.').format(pool.id))
        # check if any nodes are in unusable state
        elif (any(node.state == batchmodels.ComputeNodeState.unusable
                  for node in nodes)):
            # list nodes to dump exact error
            logger.debug('listing nodes in unusable state')
            list_nodes(
                batch_client, config, pool_id=pool_id, nodes=nodes,
                unusable=True)
            # upload diagnostics logs if specified
            if pool_settings.upload_diagnostics_logs_on_unusable:
                for node in nodes:
                    if node.state == batchmodels.ComputeNodeState.unusable:
                        egress_service_logs(
                            batch_client, blob_client, config,
                            node_id=node.id, generate_sas=True,
                            wait=pool_settings.attempt_recovery_on_unusable)
            # attempt recovery if specified
            if pool_settings.attempt_recovery_on_unusable:
                logger.warning(
                    'Unusable nodes detected, deleting unusable nodes')
                del_nodes(
                    batch_client, config, False, False, True, None,
                    suppress_confirm=True)
                unusable_delete = True
            else:
                raise RuntimeError(
                    ('Unusable nodes detected in pool {}. You can delete '
                     'unusable nodes with "pool nodes del --all-unusable" '
                     'first prior to the resize operation.').format(
                         pool.id))
        # check for full allocation
        if (len(nodes) == total_nodes and
                all(node.state in stopping_states for node in nodes)):
            if any(node.state not in end_states for node in nodes):
                pool_stats(batch_client, config, pool_id=pool_id)
                raise RuntimeError(
                    ('Node(s) of pool {} not in {} state. Please inspect the '
                     'state of nodes in the pool above. If this appears to '
                     'be a transient error, please retry pool creation or '
                     'the resize operation. If any unusable nodes exist, you '
                     'can delete them with "pool nodes del --all-unusable" '
                     'first prior to the resize operation.').format(
                         pool.id, end_states))
            else:
                return nodes
        # issue resize if unusable deletion has occurred
        if (unusable_delete and len(nodes) < total_nodes and
                pool.allocation_state != batchmodels.AllocationState.resizing):
            resize_pool(batch_client, blob_client, config, wait=False)
            unusable_delete = False
        now = time.time()
        if (now - last) > 20:
            last = now
            logger.debug(
                ('waiting for {} dedicated nodes and {} low priority '
                 'nodes of size {} to reach desired state in pool {} '
                 '[resize_timeout={} allocation_state={} '
                 'allocation_state_transition_time={}]').format(
                     pool.target_dedicated_nodes,
                     pool.target_low_priority_nodes,
                     pool.vm_size,
                     pool.id,
                     pool.resize_timeout,
                     pool.allocation_state.value,
                     pool.allocation_state_transition_time))
            if len(nodes) <= 3:
                for node in nodes:
                    logger.debug('{}: {}'.format(node.id, node.state.value))
            else:
                logger.debug(_node_state_counts(nodes))
            if failed_node_list_count > 0:
                logger.error(
                    'could not get a valid node list for pool: {}'.format(
                        pool.id))
        if len(nodes) < 10:
            time.sleep(3)
        elif len(nodes) < 50:
            time.sleep(6)
        elif len(nodes) < 100:
            time.sleep(12)
        else:
            time.sleep(24)


def _node_state_counts(nodes):
    # type: (List[batchmodels.ComputeNode]) -> NodeStateCountCollection
    """Collate counts of various nodes
    :param list nodes: list of nodes
    :rtype: NodeStateCountCollection
    :return: node state count collection
    """
    node_states = [node.state for node in nodes]
    return NodeStateCountCollection(
        creating=node_states.count(batchmodels.ComputeNodeState.creating),
        idle=node_states.count(batchmodels.ComputeNodeState.idle),
        leaving_pool=node_states.count(
            batchmodels.ComputeNodeState.leaving_pool),
        offline=node_states.count(batchmodels.ComputeNodeState.offline),
        preempted=node_states.count(batchmodels.ComputeNodeState.preempted),
        rebooting=node_states.count(batchmodels.ComputeNodeState.rebooting),
        reimaging=node_states.count(batchmodels.ComputeNodeState.reimaging),
        running=node_states.count(batchmodels.ComputeNodeState.running),
        start_task_failed=node_states.count(
            batchmodels.ComputeNodeState.start_task_failed),
        starting=node_states.count(batchmodels.ComputeNodeState.starting),
        unknown=node_states.count(batchmodels.ComputeNodeState.unknown),
        unusable=node_states.count(batchmodels.ComputeNodeState.unusable),
        waiting_for_start_task=node_states.count(
            batchmodels.ComputeNodeState.waiting_for_start_task),
    )


def wait_for_pool_ready(
        batch_client, blob_client, config, pool_id, addl_end_states=None):
    # type: (batch.BatchServiceClient, azure.storage.blob.BlockBlobCLient,
    #        dict, str, List[batchmodels.ComputeNode]) ->
    #        List[batchmodels.ComputeNode]
    """Wait for pool to enter steady state and all nodes in end states
    :param batch_client: The batch client to use.
    :type batch_client: `azure.batch.batch_service_client.BatchServiceClient`
    :param azure.storage.blob.BlockBlobService blob_client: blob client
    :param dict config: configuration dict
    :param str pool_id: pool id
    :param list addl_end_states: additional end states
    :rtype: list
    :return: list of nodes
    """
    base_stopping_states = [
        batchmodels.ComputeNodeState.start_task_failed,
        batchmodels.ComputeNodeState.unusable,
        batchmodels.ComputeNodeState.preempted,
        batchmodels.ComputeNodeState.idle,
    ]
    base_end_states = [
        batchmodels.ComputeNodeState.preempted,
        batchmodels.ComputeNodeState.idle,
    ]
    if addl_end_states is not None and len(addl_end_states) > 0:
        base_stopping_states.extend(addl_end_states)
        base_end_states.extend(addl_end_states)
    stopping_states = frozenset(base_stopping_states)
    end_states = frozenset(base_end_states)
    nodes = _block_for_nodes_ready(
        batch_client, blob_client, config, stopping_states, end_states,
        pool_id)
    pool_stats(batch_client, config, pool_id=pool_id)
    return nodes


def check_pool_nodes_runnable(batch_client, config):
    # type: (batch.BatchServiceClient, dict) -> bool
    """Check that all pool nodes in idle/running state
    :param batch_client: The batch client to use.
    :type batch_client: `azure.batch.batch_service_client.BatchServiceClient`
    :param dict config: configuration dict
    :rtype: bool
    :return: all pool nodes are runnable
    """
    pool_id = settings.pool_id(config)
    node_state = frozenset(
        (batchmodels.ComputeNodeState.idle,
         batchmodels.ComputeNodeState.running)
    )
    pool = batch_client.pool.get(pool_id)
    nodes = list(batch_client.compute_node.list(pool_id))
    if (len(nodes) >=
            (pool.target_dedicated_nodes + pool.target_low_priority_nodes) and
            all(node.state in node_state for node in nodes)):
        return True
    return False


def create_pool(batch_client, blob_client, config, pool):
    # type: (batch.BatchServiceClient, azure.storage.blob.BlockBlobService,
    #        dict, batchmodels.PoolAddParameter) ->
    #        List[batchmodels.ComputeNode]
    """Create pool if not exists
    :param batch_client: The batch client to use.
    :type batch_client: `azure.batch.batch_service_client.BatchServiceClient`
    :param azure.storage.blob.BlockBlobService blob_client: blob client
    :param dict config: configuration dict
    :param batchmodels.PoolAddParameter pool: pool addparameter object
    :rtype: list
    :return: list of nodes
    """
    # create pool if not exists
    try:
        logger.info('Attempting to create pool: {}'.format(pool.id))
        if settings.verbose(config):
            logger.debug('node prep commandline: {}'.format(
                pool.start_task.command_line))
        batch_client.pool.add(pool)
        logger.info('Created pool: {}'.format(pool.id))
    except batchmodels.BatchErrorException as e:
        if e.error.code != 'PoolExists':
            if len(e.error.values) == 0:
                raise
            else:
                logger.error('{}: {}'.format(
                    e.error.code, e.error.message.value))
                for detail in e.error.values:
                    logger.error('{}: {}'.format(detail.key, detail.value))
                sys.exit(1)
        else:
            logger.error('Pool {!r} already exists'.format(pool.id))
    # wait for pool idle
    return wait_for_pool_ready(batch_client, blob_client, config, pool.id)


def _add_admin_user_to_compute_node(
        batch_client, pool, node, username, ssh_public_key_data, rdp_password,
        expiry=None):
    # type: (batch.BatchServiceClient, dict, str, batchmodels.ComputeNode,
    #        str, str, datetime.datetime) -> None
    """Adds an administrative user to the Batch Compute Node with a default
    expiry time of 7 days if not specified.
    :param batch_client: The batch client to use.
    :type batch_client: `azure.batch.batch_service_client.BatchServiceClient`
    :param settings.PoolSpecification pool: pool settings
    :param node: The compute node.
    :type node: `azure.batch.batch_service_client.models.ComputeNode`
    :param str username: user name
    :param str ssh_public_key_data: ssh rsa public key data
    :param str rdp_password: rdp password
    :param datetime.datetime expiry: expiry
    """
    if expiry is None:
        expiry = datetime.datetime.utcnow() + datetime.timedelta(
            pool.ssh.expiry_days)
    logger.info('adding user {} to node {} in pool {}, expiry={}'.format(
        username, node.id, pool.id, expiry))
    try:
        batch_client.compute_node.add_user(
            pool.id,
            node.id,
            batchmodels.ComputeNodeUser(
                name=username,
                is_admin=True,
                expiry_time=expiry,
                password=rdp_password,
                ssh_public_key=ssh_public_key_data,
            )
        )
    except batchmodels.BatchErrorException as ex:
        if 'The specified node user already exists' in ex.message.value:
            logger.warning('user {} already exists on node {}'.format(
                username, node.id))
        else:
            # log as error instead of raising the exception in case
            # of low-priority removal
            logger.error(ex.message.value)


def add_rdp_user(batch_client, config, nodes=None):
    # type: (batch.BatchServiceClient, dict,
    #        List[batchmodels.ComputeNode]) -> None
    """Add an RDP user to all nodes of a pool
    :param batch_client: The batch client to use.
    :type batch_client: `azure.batch.batch_service_client.BatchServiceClient`
    :param dict config: configuration dict
    :param list nodes: list of nodes
    """
    pool = settings.pool_settings(config)
    is_windows = settings.is_windows_pool(config)
    if not is_windows:
        logger.debug('skipping rdp config for linux pool {}'.format(pool.id))
        return
    if util.is_none_or_empty(pool.rdp.username):
        logger.info('not creating rdp user on pool {}'.format(pool.id))
        return
    password = pool.rdp.password
    if util.is_none_or_empty(password):
        password = crypto.generate_rdp_password().decode('ascii')
        logger.info(
            ('randomly generated password for RDP user {} on pool {} '
             'is {}').format(
                 pool.rdp.username, pool.id, password))
    # get node list if not provided
    if nodes is None:
        nodes = batch_client.compute_node.list(pool.id)
    expiry = datetime.datetime.utcnow() + datetime.timedelta(
        pool.rdp.expiry_days)
    nodes = list(nodes)
    with concurrent.futures.ThreadPoolExecutor(
            max_workers=_max_workers(nodes)) as executor:
        for node in nodes:
            executor.submit(
                _add_admin_user_to_compute_node,
                batch_client, pool, node, pool.rdp.username, None, password,
                expiry=expiry)


def add_ssh_user(batch_client, config, nodes=None):
    # type: (batch.BatchServiceClient, dict,
    #        List[batchmodels.ComputeNode]) -> None
    """Add an SSH user to all nodes of a pool and optionally generate a
    SSH tunneling script
    :param batch_client: The batch client to use.
    :type batch_client: `azure.batch.batch_service_client.BatchServiceClient`
    :param dict config: configuration dict
    :param list nodes: list of nodes
    """
    pool = settings.pool_settings(config)
    is_windows = settings.is_windows_pool(config)
    if is_windows:
        logger.debug('skipping ssh config for windows pool {}'.format(pool.id))
        return
    if util.is_none_or_empty(pool.ssh.username):
        logger.info('not creating ssh user on pool {}'.format(pool.id))
        return
    # read public key data from settings if available
    if util.is_not_empty(pool.ssh.ssh_public_key_data):
        ssh_pub_key_data = pool.ssh.ssh_public_key_data
        ssh_priv_key = pool.ssh.ssh_private_key
    else:
        # generate ssh key pair if not specified
        if pool.ssh.ssh_public_key is None:
            ssh_priv_key, ssh_pub_key = crypto.generate_ssh_keypair(
                pool.ssh.generated_file_export_path)
        else:
            ssh_pub_key = pool.ssh.ssh_public_key
            ssh_priv_key = pool.ssh.ssh_private_key
        # read public key data
        with ssh_pub_key.open('rb') as fd:
            ssh_pub_key_data = fd.read().decode('utf8')
    # get node list if not provided
    if nodes is None:
        nodes = batch_client.compute_node.list(pool.id)
    expiry = datetime.datetime.utcnow() + datetime.timedelta(
        pool.ssh.expiry_days)
    nodes = list(nodes)
    with concurrent.futures.ThreadPoolExecutor(
            max_workers=_max_workers(nodes)) as executor:
        for node in nodes:
            executor.submit(
                _add_admin_user_to_compute_node,
                batch_client, pool, node, pool.ssh.username, ssh_pub_key_data,
                None, expiry=expiry)
    # generate tunnel script if requested
    generate_ssh_tunnel_script(batch_client, config, ssh_priv_key, nodes=nodes)


def generate_ssh_tunnel_script(
        batch_client, config, ssh_priv_key, nodes=None, rls=None):
    # type: (batch.BatchServiceClient, dict, str,
    #        List[batchmodels.ComputeNode]) -> None
    """Generate SSH tunneling script
    :param batch_client: The batch client to use.
    :type batch_client: `azure.batch.batch_service_client.BatchServiceClient`
    :param dict config: configuration dict
    :param str ssh_priv_key: path to ssh private key
    :param list nodes: list of nodes
    """
    pool = settings.pool_settings(config)
    if not pool.ssh.generate_docker_tunnel_script:
        return
    if util.on_windows():
        logger.error('cannot generate tunnel script on Windows')
        return
    if settings.is_windows_pool(None, vm_config=pool.vm_configuration):
        logger.debug(
            'cannot generate tunnel script for windows pool {}'.format(
                pool.id))
        return
    if rls is None:
        if nodes is None or len(list(nodes)) != pool.vm_count:
            nodes = batch_client.compute_node.list(pool.id)
        rls = get_remote_login_settings(
            batch_client, config, nodes=nodes, suppress_output=True)
    if ssh_priv_key is None:
        ssh_priv_key = pathlib.Path(
            pool.ssh.generated_file_export_path,
            crypto.get_ssh_key_prefix())
    if not ssh_priv_key.exists():
        logger.warning(
            ('cannot generate tunnel script with non-existant RSA '
             'private key: {}').format(ssh_priv_key))
        return
    if not crypto.check_ssh_private_key_filemode(ssh_priv_key):
        logger.warning(
            'SSH private key filemode is too permissive: {}'.format(
                ssh_priv_key))
    ssh_args = [
        'ssh', '-o', 'StrictHostKeyChecking=no',
        '-o', 'UserKnownHostsFile={}'.format(os.devnull),
        '-i', str(ssh_priv_key), '-p', '$port', '-N',
        '-L', '2375:localhost:2375', '-L', '3476:localhost:3476',
        '{}@$ip'.format(pool.ssh.username)
    ]
    tunnelscript = pathlib.Path(
        pool.ssh.generated_file_export_path, _SSH_TUNNEL_SCRIPT)
    with tunnelscript.open('w') as fd:
        fd.write('#!/usr/bin/env bash\n')
        fd.write('set -e\n')
        # populate node arrays
        fd.write('declare -A nodes\n')
        fd.write('declare -A ips\n')
        fd.write('declare -A ports\n')
        i = 0
        for node_id in rls:
            fd.write('nodes[{}]={}\n'.format(i, node_id))
            fd.write('ips[{}]={}\n'.format(
                i, rls[node_id].remote_login_ip_address))
            fd.write('ports[{}]={}\n'.format(
                i, rls[node_id].remote_login_port))
            i += 1
        fd.write(
            'if [ -z $1 ]; then echo must specify node cardinal; exit 1; '
            'fi\n')
        fd.write('node=${nodes[$1]}\n')
        fd.write('ip=${ips[$1]}\n')
        fd.write('port=${ports[$1]}\n')
        fd.write(
            'echo tunneling to docker daemon on $node at '
            '$ip:$port\n')
        fd.write(' '.join(ssh_args))
        fd.write(' >{} 2>&1 &\n'.format(os.devnull))
        fd.write('pid=$!\n')
        fd.write('echo ssh tunnel pid is $pid\n')
        fd.write(
            'echo execute docker commands with DOCKER_HOST=: or with '
            'option: -H :\n')
    os.chmod(str(tunnelscript), 0o755)
    logger.info('ssh tunnel script generated: {}'.format(tunnelscript))


def _del_remote_user(batch_client, pool_id, node_id, username):
    # type: (batch.BatchServiceClient, str, str, str) -> None
    """Delete a remote user on a node
    :param batch_client: The batch client to use.
    :type batch_client: `azure.batch.batch_service_client.BatchServiceClient`
    :param str pool_id: pool id
    :param str node_id: node id
    :param str username: user name
    """
    try:
        batch_client.compute_node.delete_user(
            pool_id, node_id, username)
        logger.debug('deleted remote user {} from node {}'.format(
            username, node_id))
    except batchmodels.BatchErrorException as ex:
        if 'The node user does not exist' not in ex.message.value:
            raise


def del_rdp_user(batch_client, config, nodes=None):
    # type: (batch.BatchServiceClient, dict,
    #        List[batchmodels.ComputeNode]) -> None
    """Delete an RDP user on all nodes of a pool
    :param batch_client: The batch client to use.
    :type batch_client: `azure.batch.batch_service_client.BatchServiceClient`
    :param dict config: configuration dict
    :param list nodes: list of nodes
    """
    pool = settings.pool_settings(config)
    is_windows = settings.is_windows_pool(config)
    if not is_windows:
        logger.debug('skipping rdp user delete for linux pool {}'.format(
            pool.id))
        return
    if util.is_none_or_empty(pool.rdp.username):
        logger.error('not deleting unspecified rdp user on pool {}'.format(
            pool.id))
        return
    if not util.confirm_action(
            config, 'delete user {} from pool {}'.format(
                pool.rdp.username, pool.id)):
        return
    # get node list if not provided
    if nodes is None:
        nodes = batch_client.compute_node.list(pool.id)
    nodes = list(nodes)
    with concurrent.futures.ThreadPoolExecutor(
            max_workers=_max_workers(nodes)) as executor:
        for node in nodes:
            executor.submit(
                _del_remote_user, batch_client, pool.id, node.id,
                pool.rdp.username)


def del_ssh_user(batch_client, config, nodes=None):
    # type: (batch.BatchServiceClient, dict,
    #        List[batchmodels.ComputeNode]) -> None
    """Delete an SSH user on all nodes of a pool
    :param batch_client: The batch client to use.
    :type batch_client: `azure.batch.batch_service_client.BatchServiceClient`
    :param dict config: configuration dict
    :param list nodes: list of nodes
    """
    pool = settings.pool_settings(config)
    is_windows = settings.is_windows_pool(config)
    if is_windows:
        logger.debug('skipping ssh user delete for windows pool {}'.format(
            pool.id))
        return
    if util.is_none_or_empty(pool.ssh.username):
        logger.error('not deleting unspecified ssh user on pool {}'.format(
            pool.id))
        return
    if not util.confirm_action(
            config, 'delete user {} from pool {}'.format(
                pool.ssh.username, pool.id)):
        return
    # get node list if not provided
    if nodes is None:
        nodes = batch_client.compute_node.list(pool.id)
    nodes = list(nodes)
    with concurrent.futures.ThreadPoolExecutor(
            max_workers=_max_workers(nodes)) as executor:
        for node in nodes:
            executor.submit(
                _del_remote_user, batch_client, pool.id, node.id,
                pool.ssh.username)


def list_pools(batch_client, config):
    # type: (azure.batch.batch_service_client.BatchServiceClient,
    #        config) -> None
    """List pools
    :param batch_client: The batch client to use.
    :type batch_client: `azure.batch.batch_service_client.BatchServiceClient`
    :param dict config: configuration dict
    """
    if settings.raw(config):
        util.print_raw_paged_output(batch_client.pool.list)
        return
    i = 0
    log = ['list of pools']
    pools = batch_client.pool.list()
    for pool in pools:
        if util.is_not_empty(pool.resize_errors):
            errors = ['  * resize errors:']
            for err in pool.resize_errors:
                errors.append('    * {}: {}'.format(err.code, err.message))
                for de in err.values:
                    de.append('      * {}: {}'.format(de.name, de.value))
        else:
            errors = ['  * no resize errors']
        entry = [
            '* pool id: {}'.format(pool.id),
            '  * vm size: {}'.format(pool.vm_size),
            '  * creation time: {}'.format(pool.creation_time),
            '  * state: {} @ {}'.format(
                pool.state.value, pool.state_transition_time),
            '  * allocation state: {} @ {}'.format(
                pool.allocation_state.value,
                pool.allocation_state_transition_time),
        ]
        entry.extend(errors)
        if util.is_not_empty(pool.metadata):
            entry.append('  * metadata:')
            for md in pool.metadata:
                entry.append('    * {}: {}'.format(md.name, md.value))
        entry.extend([
            '  * vm count:',
            '    * dedicated:',
            '      * current: {}'.format(pool.current_dedicated_nodes),
            '      * target: {}'.format(pool.target_dedicated_nodes),
            '    * low priority:',
            '      * current: {}'.format(pool.current_low_priority_nodes),
            '      * target: {}'.format(pool.target_low_priority_nodes),
            '  * max tasks per node: {}'.format(pool.max_tasks_per_node),
            '  * enable inter node communication: {}'.format(
                pool.enable_inter_node_communication),
            '  * autoscale enabled: {}'.format(pool.enable_auto_scale),
            '  * autoscale evaluation interval: {}'.format(
                pool.auto_scale_evaluation_interval),
            '  * scheduling policy: {}'.format(
                pool.task_scheduling_policy.node_fill_type.value),
            '  * virtual network: {}'.format(
                pool.network_configuration.subnet_id
                if pool.network_configuration is not None else 'n/a'),
            '  * node agent: {}'.format(
                pool.virtual_machine_configuration.node_agent_sku_id),
        ])
        log.extend(entry)
        i += 1
    if i == 0:
        logger.error('no pools found')
    else:
        logger.info(os.linesep.join(log))


def _check_metadata_mismatch(mdtype, metadata, req_ge=None):
    # type: (str, List[batchmodels.MetadataItem], str) -> None
    """Check for metadata mismatch
    :param str mdtype: metadata type (e.g., pool, job)
    :param list metadata: list of metadata items
    :param str req_ge: required greater than or equal to
    """
    if util.is_none_or_empty(metadata):
        if req_ge is not None:
            raise RuntimeError(
                ('{} version metadata not present but version {} is '
                 'required').format(mdtype, req_ge))
        else:
            logger.warning('{} version metadata not present'.format(mdtype))
    else:
        for md in metadata:
            if md.name == settings.get_metadata_version_name():
                if md.value != __version__:
                    logger.warning(
                        '{} version metadata mismatch: {}={} cli={}'.format(
                            mdtype, mdtype, md.value, __version__))
                if req_ge is not None:
                    # split version into tuple
                    mdt = md.value.split('.')
                    mdt = tuple((int(mdt[0]), int(mdt[1]), mdt[2]))
                    rv = req_ge.split('.')
                    rv = tuple((int(rv[0]), int(rv[1]), rv[2]))
                    if mdt < rv:
                        raise RuntimeError(
                            ('{} version of {} does not meet the version '
                             'requirement of at least {}').format(
                                 mdtype, md.value, req_ge))
                break


def resize_pool(batch_client, blob_client, config, wait=False):
    # type: (azure.batch.batch_service_client.BatchServiceClient,
    #        azure.storage.blob.BlockBlobClient, dict, bool) -> list
    """Resize a pool
    :param batch_client: The batch client to use.
    :type batch_client: `azure.batch.batch_service_client.BatchServiceClient`
    :param azure.storage.blob.BlockBlobService blob_client: blob client
    :param dict config: configuration dict
    :param bool wait: wait for operation to complete
    :rtype: list or None
    :return: list of nodes if wait or None
    """
    pool = settings.pool_settings(config)
    _pool = batch_client.pool.get(pool.id)
    # check pool metadata version
    _check_metadata_mismatch('pool', _pool.metadata)
    logger.info(
        ('Resizing pool {} to {} compute nodes [current_dedicated_nodes={} '
         'current_low_priority_nodes={}]').format(
             pool.id, pool.vm_count, _pool.current_dedicated_nodes,
             _pool.current_low_priority_nodes))
    total_vm_count = (
        _pool.current_dedicated_nodes + _pool.current_low_priority_nodes
    )
    batch_client.pool.resize(
        pool_id=pool.id,
        pool_resize_parameter=batchmodels.PoolResizeParameter(
            target_dedicated_nodes=pool.vm_count.dedicated,
            target_low_priority_nodes=pool.vm_count.low_priority,
            resize_timeout=pool.resize_timeout,
        )
    )
    if wait:
        # wait until at least one node has entered leaving_pool state first
        # if this pool is being resized down
        diff_vm_count = (
            pool.vm_count.dedicated + pool.vm_count.low_priority -
            total_vm_count
        )
        if diff_vm_count < 0:
            logger.debug(
                'waiting for resize to start on pool: {}'.format(pool.id))
            while True:
                nodes = list(batch_client.compute_node.list(pool.id))
                if (len(nodes) != total_vm_count or any(
                        node.state == batchmodels.ComputeNodeState.leaving_pool
                        for node in nodes)):
                    break
                else:
                    time.sleep(1)
        return wait_for_pool_ready(
            batch_client, blob_client, config, pool.id,
            addl_end_states=[batchmodels.ComputeNodeState.running])


def pool_exists(batch_client, pool_id):
    # type: (azure.batch.batch_service_client.BatchServiceClient, str) -> bool
    """Check if pool exists
    :param batch_client: The batch client to use.
    :type batch_client: `azure.batch.batch_service_client.BatchServiceClient`
    :param str pool_id: pool id
    :rtype: bool
    :return: if pool exists
    """
    return batch_client.pool.exists(pool_id)


def del_pool(batch_client, config, pool_id=None):
    # type: (azure.batch.batch_service_client.BatchServiceClient, dict,
    #        str) -> bool
    """Delete a pool
    :param batch_client: The batch client to use.
    :type batch_client: `azure.batch.batch_service_client.BatchServiceClient`
    :param dict config: configuration dict
    :param str pool_id: pool id
    :rtype: bool
    :return: if pool was deleted
    """
    if util.is_none_or_empty(pool_id):
        pool_id = settings.pool_id(config)
    if not util.confirm_action(
            config, 'delete {} pool'.format(pool_id)):
        return False
    logger.info('Deleting pool: {}'.format(pool_id))
    batch_client.pool.delete(pool_id)
    return True


def pool_stats(batch_client, config, pool_id=None):
    # type: (azure.batch.batch_service_client.BatchServiceClient, dict,
    #        str) -> None
    """Get pool stats
    :param batch_client: The batch client to use.
    :type batch_client: `azure.batch.batch_service_client.BatchServiceClient`
    :param dict config: configuration dict
    :param str pool_id: pool id
    """
    if util.is_none_or_empty(pool_id):
        pool_id = settings.pool_id(config)
    try:
        pool = batch_client.pool.get(
            pool_id=pool_id,
            pool_get_options=batchmodels.PoolGetOptions(expand='stats'),
        )
    except batchmodels.BatchErrorException as ex:
        if 'The specified pool does not exist' in ex.message.value:
            logger.error('pool {} does not exist'.format(pool_id))
            return
    if pool.stats is not None and pool.stats.usage_stats is not None:
        usage_stats = '{}    * Total core hours: {} (last updated: {})'.format(
            os.linesep,
            pool.stats.usage_stats.dedicated_core_time,
            pool.stats.usage_stats.last_update_time,
        )
    else:
        usage_stats = ''
    nodes = list(batch_client.compute_node.list(pool_id))
    nsc = []
    runnable_nodes = 0
    for key, value in _node_state_counts(nodes)._asdict().items():
        if key == 'running' or key == 'idle':
            runnable_nodes += value
        nsc.append('  * {}: {}'.format(key, value))
    node_up_times = []
    node_alloc_times = []
    node_start_times = []
    tasks_run = []
    tasks_running = []
    now = datetime.datetime.now(dateutil.tz.tzutc())
    for node in nodes:
        if node.last_boot_time is not None:
            node_up_times.append((now - node.last_boot_time).total_seconds())
        if (node.start_task_info is not None and
                node.start_task_info.end_time is not None):
            node_alloc_times.append(
                (node.start_task_info.end_time -
                 node.allocation_time).total_seconds()
            )
            node_start_times.append(
                (node.start_task_info.end_time -
                 node.last_boot_time).total_seconds()
            )
        if node.total_tasks_run is not None:
            tasks_run.append(node.total_tasks_run)
        if node.running_tasks_count is not None:
            tasks_running.append(node.running_tasks_count)
    total_running_tasks = sum(tasks_running)
    runnable_task_slots = runnable_nodes * pool.max_tasks_per_node
    total_task_slots = (
        pool.current_dedicated_nodes + pool.current_low_priority_nodes
    ) * pool.max_tasks_per_node
    busy_task_slots_fraction = (
        0 if runnable_task_slots == 0 else
        total_running_tasks / runnable_task_slots
    )
    version = 'N/A'
    if util.is_not_empty(pool.metadata):
        for md in pool.metadata:
            if md.name == settings.get_metadata_version_name():
                version = md.value
                break
    log = [
        '* Batch Shipyard version: {}'.format(version),
        '* Total nodes: {}'.format(
            pool.current_dedicated_nodes + pool.current_low_priority_nodes
        ),
        '  * VM size: {}'.format(pool.vm_size),
        '  * Dedicated nodes: {0} ({1:.1f}% of target){2}'.format(
            pool.current_dedicated_nodes,
            100 * (
                1 if pool.target_dedicated_nodes == 0 else
                pool.current_dedicated_nodes / pool.target_dedicated_nodes),
            usage_stats,
        ),
        '  * Low Priority nodes: {0} ({1:.1f}% of target)'.format(
            pool.current_low_priority_nodes,
            100 * (
                1 if pool.target_low_priority_nodes == 0 else
                pool.current_low_priority_nodes /
                pool.target_low_priority_nodes)
        ),
        '* Node states:',
        os.linesep.join(nsc),
    ]
    if len(node_up_times) > 0:
        log.extend([
            '* Node uptime:',
            '  * Mean: {}'.format(
                datetime.timedelta(
                    seconds=(sum(node_up_times) / len(node_up_times)))
            ),
            '  * Min: {}'.format(
                datetime.timedelta(seconds=min(node_up_times))
            ),
            '  * Max: {}'.format(
                datetime.timedelta(seconds=max(node_up_times))
            ),
        ])
    if len(node_alloc_times) > 0:
        log.extend([
            '* Time taken for node creation to ready:',
            '  * Mean: {}'.format(
                datetime.timedelta(
                    seconds=(sum(node_alloc_times) / len(node_alloc_times)))
            ),
            '  * Min: {}'.format(
                datetime.timedelta(seconds=min(node_alloc_times))
            ),
            '  * Max: {}'.format(
                datetime.timedelta(seconds=max(node_alloc_times))
            ),
        ])
    if len(node_start_times) > 0:
        log.extend([
            '* Time taken for last boot startup (includes prep):',
            '  * Mean: {}'.format(
                datetime.timedelta(
                    seconds=(sum(node_start_times) / len(node_start_times)))
            ),
            '  * Min: {}'.format(
                datetime.timedelta(seconds=min(node_start_times))
            ),
            '  * Max: {}'.format(
                datetime.timedelta(seconds=max(node_start_times))
            ),
        ])
    if len(tasks_running) > 0:
        log.extend([
            '* Running tasks:',
            '  * Sum: {}'.format(total_running_tasks),
            '  * Mean: {}'.format(total_running_tasks / len(tasks_running)),
            '  * Min: {}'.format(min(tasks_running)),
            '  * Max: {}'.format(max(tasks_running)),
        ])
    if len(tasks_run) > 0:
        log.extend([
            '* Total tasks run:',
            '  * Sum: {}'.format(sum(tasks_run)),
            '  * Mean: {}'.format(sum(tasks_run) / len(tasks_run)),
            '  * Min: {}'.format(min(tasks_run)),
            '  * Max: {}'.format(max(tasks_run)),
        ])
    log.extend([
        '* Task scheduling slots:',
        '  * Busy: {0} ({1:.2f}% of runnable)'.format(
            total_running_tasks, 100 * busy_task_slots_fraction
        ),
        '  * Available: {0} ({1:.2f}% of runnable)'.format(
            runnable_task_slots - total_running_tasks,
            100 * (1 - busy_task_slots_fraction)
        ),
        '  * Runnable: {0} ({1:.2f}% of total)'.format(
            runnable_task_slots,
            100 * (
                (runnable_task_slots / total_task_slots)
                if total_task_slots > 0 else 0
            ),
        ),
        '  * Total: {}'.format(total_task_slots),
    ])
    logger.info('statistics summary for pool {}{}{}'.format(
        pool_id, os.linesep, os.linesep.join(log)))


def pool_autoscale_disable(batch_client, config):
    # type: (batch.BatchServiceClient, dict) -> None
    """Enable autoscale formula
    :param batch_client: The batch client to use.
    :type batch_client: `azure.batch.batch_service_client.BatchServiceClient`
    :param dict config: configuration dict
    """
    pool_id = settings.pool_id(config)
    batch_client.pool.disable_auto_scale(pool_id=pool_id)
    logger.info('autoscale disabled for pool {}'.format(pool_id))


def pool_autoscale_enable(batch_client, config):
    # type: (batch.BatchServiceClient, dict) -> None
    """Enable autoscale formula
    :param batch_client: The batch client to use.
    :type batch_client: `azure.batch.batch_service_client.BatchServiceClient`
    :param dict config: configuration dict
    """
    pool = settings.pool_settings(config)
    _pool = batch_client.pool.get(pool.id)
    # check pool metadata
    _check_metadata_mismatch('pool', _pool.metadata, req_ge='2.9.0')
    asformula = None
    asei = None
    if not _pool.enable_auto_scale:
        # check if an autoscale formula exists in config
        if not settings.is_pool_autoscale_enabled(config, pas=pool.autoscale):
            if not util.confirm_action(
                    config,
                    ('enable dummy formula for pool {} as no autoscale '
                     'formula exists').format(pool.id)):
                logger.error('not enabling autoscale for pool {}'.format(
                    pool.id))
                return
            # set dummy formula
            asformula = (
                '$TargetDedicatedNodes = {}; '
                '$TargetLowPriorityNodes = {};'
            ).format(
                _pool.target_dedicated_nodes, _pool.target_low_priority_nodes)
    if asformula is None:
        asformula = autoscale.get_formula(pool)
        asei = pool.autoscale.evaluation_interval
    # enable autoscale
    batch_client.pool.enable_auto_scale(
        pool_id=pool.id,
        auto_scale_formula=asformula,
        auto_scale_evaluation_interval=asei,
    )
    logger.info('autoscale enabled/updated for pool {}'.format(pool.id))


def _output_autoscale_result(result):
    # type: (batchmodels.AutoScaleRun) -> None
    """Output autoscale evalute or last exec results
    :param batchmodels.AutoScaleRun result: result
    """
    if result is None:
        logger.error(
            'autoscale result is invalid, ensure autoscale is enabled')
        return
    if result.error is not None:
        logger.error('autoscale evaluate error: code={} message={}'.format(
            result.error.code, result.error.message))
    else:
        logger.info('autoscale result: {}'.format(result.results))
        logger.info('last autoscale evaluation: {}'.format(result.timestamp))


def pool_autoscale_evaluate(batch_client, config):
    # type: (batch.BatchServiceClient, dict) -> None
    """Evaluate autoscale formula
    :param batch_client: The batch client to use.
    :type batch_client: `azure.batch.batch_service_client.BatchServiceClient`
    :param dict config: configuration dict
    """
    pool = settings.pool_settings(config)
    if not settings.is_pool_autoscale_enabled(config, pas=pool.autoscale):
        logger.error(
            ('cannot evaluate autoscale for pool {}, not enabled or '
             'no formula').format(pool.id))
        return
    if settings.raw(config):
        raw = util.print_raw_output(
            batch_client.pool.evaluate_auto_scale, pool.id, return_json=True,
            auto_scale_formula=autoscale.get_formula(pool))
        util.print_raw_json(raw)
        return
    result = batch_client.pool.evaluate_auto_scale(
        pool_id=pool.id,
        auto_scale_formula=autoscale.get_formula(pool),
    )
    _output_autoscale_result(result)


def pool_autoscale_lastexec(batch_client, config):
    # type: (batch.BatchServiceClient, dict) -> None
    """Get last execution of the autoscale formula
    :param batch_client: The batch client to use.
    :type batch_client: `azure.batch.batch_service_client.BatchServiceClient`
    :param dict config: configuration dict
    """
    pool_id = settings.pool_id(config)
    if settings.raw(config):
        raw = util.print_raw_output(
            batch_client.pool.get, pool_id, return_json=True)
        if 'autoScaleRun' in raw:
            util.print_raw_json(raw['autoScaleRun'])
        return
    pool = batch_client.pool.get(pool_id)
    if not pool.enable_auto_scale:
        logger.error(
            ('last execution information not available for autoscale '
             'disabled pool {}').format(pool_id))
        return
    _output_autoscale_result(pool.auto_scale_run)


def reboot_nodes(batch_client, config, all_start_task_failed, node_ids):
    # type: (batch.BatchServiceClient, dict, bool, list) -> None
    """Reboot nodes in a pool
    :param batch_client: The batch client to use.
    :type batch_client: `azure.batch.batch_service_client.BatchServiceClient`
    :param dict config: configuration dict
    :param bool all_start_task_failed: reboot all start task failed nodes
    :param list node_ids: list of node ids to reboot
    """
    pool_id = settings.pool_id(config)
    nodes_to_reboot = []
    if all_start_task_failed:
        nodes = list(
            batch_client.compute_node.list(
                pool_id=pool_id,
                compute_node_list_options=batchmodels.ComputeNodeListOptions(
                    filter='state eq \'starttaskfailed\'',
                ),
            ))
        for node in nodes:
            if not util.confirm_action(
                    config, 'reboot node {} from {} pool'.format(
                        node.id, pool_id)):
                continue
            nodes_to_reboot.append(node.id)
    else:
        if util.is_none_or_empty(node_ids):
            raise ValueError('node ids to reboot is empty or invalid')
        for node_id in node_ids:
            if not util.confirm_action(
                    config, 'reboot node {} from {} pool'.format(
                        node_id, pool_id)):
                continue
            nodes_to_reboot.append(node_id)
    if util.is_none_or_empty(nodes_to_reboot):
        return
    with concurrent.futures.ThreadPoolExecutor(
            max_workers=_max_workers(nodes_to_reboot)) as executor:
        for node_id in nodes_to_reboot:
            executor.submit(
                _reboot_node, batch_client, pool_id, node_id, False)


def del_nodes(
        batch_client, config, all_start_task_failed, all_starting,
        all_unusable, node_ids, suppress_confirm=False):
    # type: (batch.BatchServiceClient, dict, bool, bool, bool, list,
    #        bool) -> None
    """Delete nodes from a pool
    :param batch_client: The batch client to use.
    :type batch_client: `azure.batch.batch_service_client.BatchServiceClient`
    :param dict config: configuration dict
    :param bool all_start_task_failed: delete all start task failed nodes
    :param bool all_starting: delete all starting nodes
    :param bool all_unusable: delete all unusable nodes
    :param list node_ids: list of node ids to delete
    :param bool suppress_confirm: suppress confirm ask
    """
    if util.is_none_or_empty(node_ids):
        node_ids = []
    pool_id = settings.pool_id(config)
    if all_start_task_failed or all_starting or all_unusable:
        filters = []
        if all_start_task_failed:
            filters.append('(state eq \'starttaskfailed\')')
        elif all_starting:
            filters.append('(state eq \'starting\')')
        elif all_unusable:
            filters.append('(state eq \'unusable\')')
        nodes = list(
            batch_client.compute_node.list(
                pool_id=pool_id,
                compute_node_list_options=batchmodels.ComputeNodeListOptions(
                    filter=' or '.join(filters),
                ),
            ))
        for node in nodes:
            if suppress_confirm or util.confirm_action(
                    config, 'delete node {} from {} pool'.format(
                        node.id, pool_id)):
                node_ids.append(node.id)
    else:
        if util.is_none_or_empty(node_ids):
            raise ValueError('node ids to delete is empty or invalid')
        if not suppress_confirm and not util.confirm_action(
                config, 'delete {} nodes from {} pool'.format(
                    len(node_ids), pool_id)):
            return
    if util.is_none_or_empty(node_ids):
        logger.warning('no nodes to delete from pool: {}'.format(pool_id))
        return
    logger.info('Deleting nodes {} from pool {}'.format(node_ids, pool_id))
    batch_client.pool.remove_nodes(
        pool_id=pool_id,
        node_remove_parameter=batchmodels.NodeRemoveParameter(
            node_list=node_ids,
        )
    )


def check_pool_for_job_migration(
        batch_client, config, jobid=None, jobscheduleid=None, poolid=None):
    # type: (azure.batch.batch_service_client.BatchServiceClient, dict,
    #        str, str, str) -> None
    """Check pool for job or job schedule migration eligibility
    :param batch_client: The batch client to use.
    :type batch_client: `azure.batch.batch_service_client.BatchServiceClient`
    :param dict config: configuration dict
    :param str jobid: job id to migrate
    :param str jobscheduleid: job schedule id to migrate
    :param str poolid: pool id to update to
    """
    if poolid is None:
        poolid = settings.pool_id(config)
    if jobid is None:
        jobs = settings.job_specifications(config)
    else:
        jobs = [{'id': jobid or jobscheduleid}]
    for _job in jobs:
        recurrence = (
            True if jobscheduleid is not None else
            settings.job_recurrence(_job)
        )
        if recurrence is not None:
            text = 'job schedule'
        else:
            text = 'job'
        job_id = settings.job_id(_job)
        if recurrence is not None:
            job = batch_client.job_schedule.get(job_schedule_id=job_id)
            if (job.state == batchmodels.JobScheduleState.completed or
                    job.state == batchmodels.JobScheduleState.deleting or
                    job.state == batchmodels.JobScheduleState.terminating):
                raise RuntimeError(
                    'cannot migrate {} {} in state {}'.format(
                        text, job_id, job.state))
            poolinfo = job.job_specification.pool_info
        else:
            job = batch_client.job.get(job_id=job_id)
            if (job.state == batchmodels.JobState.completed or
                    job.state == batchmodels.JobState.deleting or
                    job.state == batchmodels.JobState.terminating):
                raise RuntimeError(
                    'cannot migrate {} {} in state {}'.format(
                        text, job_id, job.state))
            poolinfo = job.pool_info
        if poolinfo.auto_pool_specification is not None:
            raise RuntimeError(
                'cannot migrate {} {} with an autopool specification'.format(
                    text, job_id))
        if poolinfo.pool_id == poolid:
            raise RuntimeError(
                'cannot migrate {} {} to the same pool {}'.format(
                    text, job_id, poolid))


def update_job_with_pool(
        batch_client, config, jobid=None, jobscheduleid=None, poolid=None):
    # type: (azure.batch.batch_service_client.BatchServiceClient, dict,
    #        str, str, str) -> None
    """Update job with different pool id
    :param batch_client: The batch client to use.
    :type batch_client: `azure.batch.batch_service_client.BatchServiceClient`
    :param dict config: configuration dict
    :param str jobid: job id to update
    :param str jobscheduleid: job schedule id to update
    :param str poolid: pool id to update to
    """
    if poolid is None:
        poolid = settings.pool_id(config)
    if jobid is None:
        jobs = settings.job_specifications(config)
    else:
        jobs = [{'id': jobid or jobscheduleid}]
    for _job in jobs:
        recurrence = (
            True if jobscheduleid is not None else
            settings.job_recurrence(_job)
        )
        if recurrence is not None:
            text = 'job schedule'
        else:
            text = 'job'
        job_id = settings.job_id(_job)
        if recurrence is not None:
            # get existing job spec and patch over pool info
            js = batch_client.job_schedule.get(
                job_schedule_id=job_id).job_specification
            js.pool_info = batchmodels.PoolInformation(pool_id=poolid)
            # fix constraints
            if (js.constraints is not None and
                    js.constraints.max_wall_clock_time.days > 9e5):
                js.constraints.max_wall_clock_time = None
            js.job_manager_task.constraints = None
            js.job_preparation_task.constraints = None
            if js.job_release_task is not None:
                js.job_release_task.max_wall_clock_time = None
                js.job_release_task.retention_time = None
            batch_client.job_schedule.patch(
                job_schedule_id=job_id,
                job_schedule_patch_parameter=batchmodels.
                JobSchedulePatchParameter(
                    job_specification=js,
                )
            )
        else:
            batch_client.job.patch(
                job_id=job_id,
                job_patch_parameter=batchmodels.JobPatchParameter(
                    pool_info=batchmodels.PoolInformation(
                        pool_id=poolid)
                )
            )
        logger.info('updated {} {} to target pool {}'.format(
            text, job_id, poolid))


def job_stats(batch_client, config, jobid=None):
    # type: (azure.batch.batch_service_client.BatchServiceClient, dict,
    #        str) -> None
    """Job stats
    :param batch_client: The batch client to use.
    :type batch_client: `azure.batch.batch_service_client.BatchServiceClient`
    :param dict config: configuration dict
    :param str jobid: job id to query
    """
    if jobid is not None:
        try:
            job = batch_client.job.get(
                job_id=jobid,
                job_get_options=batchmodels.JobGetOptions(expand='stats'),
            )
        except batchmodels.BatchErrorException as ex:
            if 'The specified job does not exist' in ex.message.value:
                raise RuntimeError('job {} does not exist'.format(jobid))
        jobs = [job]
    else:
        jobs = list(batch_client.job.list(
            job_list_options=batchmodels.JobListOptions(expand='stats')))
    job_count = 0
    job_times = []
    task_times = []
    task_wall_times = []
    task_counts = batchmodels.TaskCounts(
        active=0, running=0, completed=0, succeeded=0, failed=0)
    total_tasks = 0
    for job in jobs:
        job_count += 1
        # get task counts
        tc = batch_client.job.get_task_counts(job_id=job.id)
        task_counts.active += tc.active
        task_counts.running += tc.running
        task_counts.completed += tc.completed
        task_counts.succeeded += tc.succeeded
        task_counts.failed += tc.failed
        total_tasks += tc.active + tc.running + tc.completed
        if job.execution_info.end_time is not None:
            job_times.append(
                (job.execution_info.end_time -
                 job.execution_info.start_time).total_seconds())
        # get task-level execution info
        tasks = batch_client.task.list(
            job_id=job.id,
            task_list_options=batchmodels.TaskListOptions(
                filter='(state eq \'running\') or (state eq \'completed\')',
                select='id,state,stats,executionInfo',
            ))
        for task in tasks:
            if task.stats is not None:
                task_wall_times.append(
                    task.stats.wall_clock_time.total_seconds())
            if (task.execution_info is not None and
                    task.execution_info.end_time is not None):
                task_times.append(
                    (task.execution_info.end_time -
                     task.execution_info.start_time).total_seconds())
    log = [
        '* Total jobs: {}'.format(job_count),
        '* Total tasks: {}'.format(total_tasks),
        '  * Active: {0} ({1:.2f}% of total)'.format(
            task_counts.active,
            100 * task_counts.active / total_tasks if total_tasks > 0 else 0
        ),
        '  * Running: {0} ({1:.2f}% of total)'.format(
            task_counts.running,
            100 * task_counts.running / total_tasks if total_tasks > 0 else 0
        ),
        '  * Completed: {0} ({1:.2f}% of total)'.format(
            task_counts.completed,
            100 * task_counts.completed / total_tasks if total_tasks > 0 else 0
        ),
        '    * Succeeded: {0} ({1:.2f}% of completed)'.format(
            task_counts.succeeded,
            100 * task_counts.succeeded / task_counts.completed
            if task_counts.completed > 0 else 0
        ),
        '    * Failed: {0} ({1:.2f}% of completed)'.format(
            task_counts.failed,
            100 * task_counts.failed / task_counts.completed
            if task_counts.completed > 0 else 0
        ),
    ]
    if len(job_times) > 0:
        log.extend([
            '* Job creation to completion time:',
            '  * Mean: {}'.format(
                datetime.timedelta(seconds=(sum(job_times) / len(job_times)))
            ),
            '  * Min: {}'.format(
                datetime.timedelta(seconds=min(job_times))
            ),
            '  * Max: {}'.format(
                datetime.timedelta(seconds=max(job_times))
            ),
        ])
    if len(task_times) > 0:
        log.extend([
            '* Task end-to-end time (completed):',
            '  * Mean: {}'.format(
                datetime.timedelta(seconds=(sum(task_times) / len(task_times)))
            ),
            '  * Min: {}'.format(
                datetime.timedelta(seconds=min(task_times))
            ),
            '  * Max: {}'.format(
                datetime.timedelta(seconds=max(task_times))
            ),
        ])
    if len(task_wall_times) > 0:
        log.extend([
            '* Task command walltime (running and completed):',
            '  * Mean: {}'.format(
                datetime.timedelta(
                    seconds=(sum(task_wall_times) / len(task_wall_times)))
            ),
            '  * Min: {}'.format(
                datetime.timedelta(seconds=min(task_wall_times))
            ),
            '  * Max: {}'.format(
                datetime.timedelta(seconds=max(task_wall_times))
            ),
        ])
    logger.info('statistics summary for {}{}{}'.format(
        'job {}'.format(jobid) if jobid is not None else 'all jobs',
        os.linesep, os.linesep.join(log)))


def disable_jobs(
        batch_client, config, disable_tasks_action, jobid=None,
        jobscheduleid=None, disabling_state_ok=False, term_tasks=False,
        suppress_confirm=False):
    # type: (azure.batch.batch_service_client.BatchServiceClient, dict,
    #        str, str, bool, bool) -> None
    """Disable jobs or job schedules
    :param batch_client: The batch client to use.
    :type batch_client: `azure.batch.batch_service_client.BatchServiceClient`
    :param dict config: configuration dict
    :param str disable_tasks_action: disable tasks action
    :param str jobid: job id to disable
    :param str jobscheduleid: job schedule id to disable
    :param bool disabling_state_ok: disabling state is ok to proceed
    :param bool term_tasks: terminate tasks after disable
    :param bool suppress_confirm: suppress confirmation
    """
    if jobid is None and jobscheduleid is None:
        jobs = settings.job_specifications(config)
    else:
        jobs = [{'id': jobid or jobscheduleid}]
    for job in jobs:
        recurrence = (
            True if jobscheduleid is not None else settings.job_recurrence(job)
        )
        if recurrence is not None:
            text = 'job schedule'
        else:
            text = 'job'
        job_id = settings.job_id(job)
        if not suppress_confirm and not util.confirm_action(
                config, 'disable {} {}'.format(text, job_id)):
            continue
        logger.info('disabling {}: {}'.format(text, job_id))
        try:
            if recurrence is not None:
                batch_client.job_schedule.disable(job_schedule_id=job_id)
            else:
                batch_client.job.disable(
                    job_id=job_id,
                    disable_tasks=batchmodels.DisableJobOption(
                        disable_tasks_action),
                )
        except batchmodels.BatchErrorException as ex:
            if 'completed state.' in ex.message.value:
                logger.error('{} is already completed'.format(job_id))
            elif 'does not exist' in ex.message.value:
                logger.error('{} {} does not exist'.format(text, job_id))
            else:
                raise
        else:
            # wait for job to enter disabled/completed/deleting state
            while True:
                if recurrence is not None:
                    _js = batch_client.job_schedule.get(
                        job_schedule_id=job_id,
                        job_schedule_get_options=batchmodels.
                        JobScheduleGetOptions(select='id,state')
                    )
                    if (_js.state == batchmodels.JobScheduleState.disabled or
                            _js.state ==
                            batchmodels.JobScheduleState.completed or
                            _js.state ==
                            batchmodels.JobScheduleState.deleting):
                        break
                else:
                    _job = batch_client.job.get(
                        job_id=job_id,
                        job_get_options=batchmodels.JobGetOptions(
                            select='id,state')
                    )
                    if ((disabling_state_ok and
                         _job.state == batchmodels.JobState.disabling) or
                            _job.state == batchmodels.JobState.disabled or
                            _job.state == batchmodels.JobState.completed or
                            _job.state == batchmodels.JobState.deleting):
                        break
                time.sleep(1)
            logger.info('{} {} disabled'.format(text, job_id))
            if term_tasks:
                terminate_tasks(
                    batch_client, config, jobid=job_id, wait=True)


def enable_jobs(batch_client, config, jobid=None, jobscheduleid=None):
    # type: (azure.batch.batch_service_client.BatchServiceClient, dict,
    #        str, str) -> None
    """Enable jobs or job schedules
    :param batch_client: The batch client to use.
    :type batch_client: `azure.batch.batch_service_client.BatchServiceClient`
    :param dict config: configuration dict
    :param str jobid: job id to enable
    :param str jobscheduleid: job schedule id to enable
    """
    if jobid is None:
        jobs = settings.job_specifications(config)
    else:
        jobs = [{'id': jobid or jobscheduleid}]
    for job in jobs:
        recurrence = (
            True if jobscheduleid is not None else settings.job_recurrence(job)
        )
        if recurrence is not None:
            text = 'job schedule'
        else:
            text = 'job'
        job_id = settings.job_id(job)
        try:
            if recurrence is not None:
                batch_client.job_schedule.enable(job_schedule_id=job_id)
            else:
                batch_client.job.enable(job_id=job_id)
        except batchmodels.BatchErrorException as ex:
            if 'completed state.' in ex.message.value:
                pass
        else:
            logger.info('{} {} enabled'.format(text, job_id))


def _wait_for_task_deletion(batch_client, job_id, task):
    # type: (azure.batch.batch_service_client.BatchServiceClient,
    #        str, str) -> None
    """Wait for task deletion
    :param batch_client: The batch client to use.
    :type batch_client: `azure.batch.batch_service_client.BatchServiceClient`
    :param str job_id: job id of task to terminate
    :param str task: task id to delete
    """
    try:
        logger.debug(
            'waiting for task {} in job {} to delete'.format(task, job_id))
        while True:
            batch_client.task.get(
                job_id, task,
                task_get_options=batchmodels.TaskGetOptions(select='id')
            )
            time.sleep(1)
    except batchmodels.BatchErrorException as ex:
        if 'The specified task does not exist' in ex.message.value:
            logger.info('task {} in job {} does not exist'.format(
                task, job_id))
        else:
            raise


def del_tasks(batch_client, config, jobid=None, taskid=None, wait=False):
    # type: (azure.batch.batch_service_client.BatchServiceClient, dict,
    #        str, str, bool) -> None
    """Delete tasks
    :param batch_client: The batch client to use.
    :type batch_client: `azure.batch.batch_service_client.BatchServiceClient`
    :param dict config: configuration dict
    :param str jobid: job id of task to terminate
    :param str taskid: task id to terminate
    :param bool wait: wait for task to terminate
    """
    # first terminate tasks if non-native, force wait for completion
    if not settings.is_native_docker_pool(config):
        terminate_tasks(
            batch_client, config, jobid=jobid, taskid=taskid, wait=True)
    # proceed with deletion
    if jobid is None:
        jobs = settings.job_specifications(config)
    else:
        jobs = [{'id': jobid}]
    nocheck = {}
    for job in jobs:
        job_id = settings.job_id(job)
        nocheck[job_id] = set()
        if taskid is None:
            tasks = [
                x.id for x in batch_client.task.list(
                    job_id,
                    task_list_options=batchmodels.TaskListOptions(select='id')
                )
            ]
        else:
            tasks = [taskid]
        tasks_to_delete = []
        for task in tasks:
            if not util.confirm_action(
                    config, 'delete {} task in job {}'.format(
                        task, job_id)):
                nocheck[job_id].add(task)
                continue
            tasks_to_delete.append(task)
        if len(tasks_to_delete) == 0:
            continue
        with concurrent.futures.ThreadPoolExecutor(
                max_workers=_max_workers(tasks_to_delete)) as executor:
            for task in tasks_to_delete:
                logger.info('Deleting task: {}'.format(task))
                executor.submit(batch_client.task.delete, job_id, task)
    if wait:
        for job in jobs:
            job_id = settings.job_id(job)
            if taskid is None:
                tasks = [
                    x.id for x in batch_client.task.list(
                        job_id,
                        task_list_options=batchmodels.TaskListOptions(
                            select='id')
                    )
                ]
            else:
                tasks = [taskid]
            if len(tasks) == 0:
                continue
            with concurrent.futures.ThreadPoolExecutor(
                    max_workers=_max_workers(tasks)) as executor:
                for task in tasks:
                    try:
                        if task in nocheck[job_id]:
                            continue
                    except KeyError:
                        pass
                executor.submit(
                    _wait_for_task_deletion, batch_client, job_id, task)


def clean_mi_jobs(batch_client, config):
    # type: (azure.batch.batch_service_client.BatchServiceClient, dict) -> None
    """Clean up multi-instance jobs
    :param batch_client: The batch client to use.
    :type batch_client: `azure.batch.batch_service_client.BatchServiceClient`
    :param dict config: configuration dict
    """
    is_windows = settings.is_windows_pool(config)
    for job in settings.job_specifications(config):
        job_id = settings.job_id(job)
        if not util.confirm_action(
                config, 'cleanup {} job'.format(job_id)):
            continue
        cleanup_job_id = 'shipyardcleanup-' + job_id
        cleanup_job = batchmodels.JobAddParameter(
            id=cleanup_job_id,
            pool_info=batchmodels.PoolInformation(
                pool_id=settings.pool_id(config)),
        )
        try:
            batch_client.job.add(cleanup_job)
            logger.info('Added cleanup job: {}'.format(cleanup_job.id))
        except batchmodels.BatchErrorException as ex:
            if 'The specified job already exists' not in ex.message.value:
                raise
        # get all cleanup tasks
        cleanup_tasks = [
            x.id for x in batch_client.task.list(
                cleanup_job_id,
                task_list_options=batchmodels.TaskListOptions(select='id')
            )
        ]
        # list all tasks in job
        tasks = batch_client.task.list(job_id)
        for task in tasks:
            if (task.id in cleanup_tasks or
                    task.multi_instance_settings is None):
                continue
            # check if task is complete
            if task.state == batchmodels.TaskState.completed:
                name = task.multi_instance_settings.coordination_command_line.\
                    split('--name')[-1].split()[0]
                # create cleanup task
                batchtask = batchmodels.TaskAddParameter(
                    id=task.id,
                    multi_instance_settings=batchmodels.MultiInstanceSettings(
                        number_of_instances=task.
                        multi_instance_settings.number_of_instances,
                        coordination_command_line=util.
                        wrap_commands_in_shell([
                            'docker stop {}'.format(name),
                            'docker rm -v {}'.format(name),
                            'exit 0',
                        ], windows=is_windows, wait=False),
                    ),
                    command_line='/bin/sh -c "exit 0"',
                    user_identity=_RUN_ELEVATED,
                )
                batch_client.task.add(job_id=cleanup_job_id, task=batchtask)
                logger.debug(
                    ('Waiting for docker multi-instance clean up task {} '
                     'for job {} to complete').format(batchtask.id, job_id))
                # wait for cleanup task to complete before adding another
                while True:
                    batchtask = batch_client.task.get(
                        cleanup_job_id, batchtask.id,
                        task_get_options=batchmodels.TaskGetOptions(
                            select='id,state')
                    )
                    if batchtask.state == batchmodels.TaskState.completed:
                        break
                    time.sleep(1)
                logger.info(
                    ('Docker multi-instance clean up task {} for job {} '
                     'completed').format(batchtask.id, job_id))


def del_clean_mi_jobs(batch_client, config):
    # type: (azure.batch.batch_service_client.BatchServiceClient, dict) -> None
    """Delete clean up multi-instance jobs
    :param batch_client: The batch client to use.
    :type batch_client: `azure.batch.batch_service_client.BatchServiceClient`
    :param dict config: configuration dict
    """
    for job in settings.job_specifications(config):
        job_id = settings.job_id(job)
        cleanup_job_id = 'shipyardcleanup-' + job_id
        logger.info('deleting job: {}'.format(cleanup_job_id))
        try:
            batch_client.job.delete(cleanup_job_id)
        except batchmodels.BatchErrorException:
            pass


def delete_or_terminate_jobs(
        batch_client, config, delete, jobid=None, jobscheduleid=None,
        termtasks=False, wait=False):
    # type: (azure.batch.batch_service_client.BatchServiceClient, dict,
    #        bool, str, str, bool, bool) -> None
    """Delete or terminate jobs
    :param batch_client: The batch client to use.
    :type batch_client: `azure.batch.batch_service_client.BatchServiceClient`
    :param dict config: configuration dict
    :param bool delete: delete instead of terminate
    :param str jobid: job id to terminate
    :param str jobscheduleid: job schedule id to terminate
    :param bool termtasks: terminate tasks manually prior
    :param bool wait: wait for job to terminate
    """
    if delete:
        action = 'delete'
        action_present = 'deleting'
        action_past = 'deleted'
    else:
        action = 'terminate'
        action_present = 'terminating'
        action_past = 'terminated'
    if jobid is None and jobscheduleid is None:
        jobs = settings.job_specifications(config)
    else:
        jobs = [{'id': jobid or jobscheduleid}]
    if termtasks:
        terminate_tasks(batch_client, config, jobid=jobid, wait=True)
    nocheck = set()
    for job in jobs:
        recurrence = (
            True if jobscheduleid is not None else settings.job_recurrence(job)
        )
        if recurrence is not None:
            text = 'job schedule'
        else:
            text = 'job'
        job_id = settings.job_id(job)
        if not util.confirm_action(
                config, '{} {} {}'.format(action, text, job_id)):
            nocheck.add(job_id)
            continue
        logger.info('{} {}: {}'.format(action_present, text, job_id))
        try:
            if recurrence is not None:
                if delete:
                    batch_client.job_schedule.delete(job_id)
                else:
                    batch_client.job_schedule.terminate(job_id)
            else:
                if delete:
                    batch_client.job.delete(job_id)
                else:
                    batch_client.job.terminate(job_id)
        except batchmodels.BatchErrorException as ex:
            if delete and 'does not exist' in ex.message.value:
                logger.error('{} {} does not exist'.format(job_id, text))
                nocheck.add(job_id)
                continue
            elif 'completed state.' in ex.message.value:
                logger.debug('{} {} already completed'.format(text, job_id))
            else:
                raise
    if wait:
        for job in jobs:
            recurrence = (
                True if jobscheduleid is not None else
                settings.job_recurrence(job)
            )
            if recurrence is not None:
                text = 'job schedule'
            else:
                text = 'job'
            job_id = settings.job_id(job)
            if job_id in nocheck:
                continue
            try:
                logger.debug('waiting for {} {} to {}'.format(
                    text, job_id, action))
                while True:
                    if recurrence is not None:
                        _js = batch_client.job_schedule.get(job_id)
                        if _js.state == batchmodels.JobScheduleState.completed:
                            break
                    else:
                        _job = batch_client.job.get(job_id)
                        if _job.state == batchmodels.JobState.completed:
                            break
                    time.sleep(1)
                logger.info('{} {} {}'.format(text, job_id, action_past))
            except batchmodels.BatchErrorException as ex:
                if 'does not exist' in ex.message.value:
                    if delete:
                        logger.info('{} {} does not exist'.format(
                            text, job_id))
                else:
                    raise


def delete_or_terminate_all_jobs(
        batch_client, config, delete, termtasks=False, wait=False):
    # type: (azure.batch.batch_service_client.BatchServiceClient, dict,
    #        bool, bool, bool) -> None
    """Delete or terminate all jobs
    :param batch_client: The batch client to use.
    :type batch_client: `azure.batch.batch_service_client.BatchServiceClient`
    :param dict config: configuration dict
    :param bool delete: delete instead of terminate
    :param bool termtasks: terminate tasks prior
    :param bool wait: wait for jobs to terminate
    """
    if delete:
        action = 'delete'
        action_present = 'deleting'
    else:
        action = 'terminate'
        action_present = 'terminating'
    check = set()
    logger.debug('Getting list of all jobs')
    jobs = batch_client.job.list()
    for job in jobs:
        if not util.confirm_action(
                config, '{} {} job'.format(action, job.id)):
            continue
        if termtasks:
            terminate_tasks(batch_client, config, jobid=job.id, wait=True)
        logger.info('{} job: {}'.format(action_present, job.id))
        try:
            if delete:
                batch_client.job.delete(job.id)
            else:
                batch_client.job.terminate(job.id)
        except batchmodels.BatchErrorException as ex:
            if delete and 'does not exist' in ex.message.value:
                logger.error('{} job does not exist'.format(job.id))
                continue
            elif 'already in a completed state' in ex.message.value:
                logger.debug('job {} already completed'.format(job.id))
            else:
                raise
        else:
            check.add(job.id)
    if wait:
        for job_id in check:
            try:
                logger.debug('waiting for job {} to {}'.format(job_id, action))
                while True:
                    _job = batch_client.job.get(job_id)
                    if _job.state == batchmodels.JobState.completed:
                        break
                    time.sleep(1)
            except batchmodels.BatchErrorException as ex:
                if 'The specified job does not exist' not in ex.message.value:
                    raise


def delete_or_terminate_all_job_schedules(
        batch_client, config, delete, wait=False):
    # type: (azure.batch.batch_service_client.BatchServiceClient, dict,
    #        bool, bool) -> None
    """Delete or terminate all job schedules
    :param batch_client: The batch client to use.
    :type batch_client: `azure.batch.batch_service_client.BatchServiceClient`
    :param dict config: configuration dict
    :param bool delete: delete instead of terminate
    :param bool wait: wait for jobs to terminate
    """
    if delete:
        action = 'delete'
        action_present = 'deleting'
    else:
        action = 'terminate'
        action_present = 'terminating'
    check = set()
    logger.debug('Getting list of all job schedules')
    jobschedules = batch_client.job_schedule.list()
    for js in jobschedules:
        if not util.confirm_action(
                config, '{} job schedule {}'.format(action, js.id)):
            continue
        logger.info('{} job schedule: {}'.format(action_present, js.id))
        try:
            if delete:
                batch_client.job_schedule.delete(js.id)
            else:
                batch_client.job_schedule.terminate(js.id)
        except batchmodels.BatchErrorException as ex:
            if delete and 'does not exist' in ex.message.value:
                logger.error('{} job schedule does not exist'.format(js.id))
                continue
            elif 'already in completed state' in ex.message.value:
                logger.debug('job schedule {} already completed'.format(
                    js.id))
            else:
                raise
        else:
            check.add(js.id)
    if wait:
        for js_id in check:
            try:
                logger.debug('waiting for job schedule {} to {}'.format(
                    js_id, action))
                while True:
                    _js = batch_client.job_schedule.get(js_id)
                    if _js.state == batchmodels.JobScheduleState.completed:
                        break
                    time.sleep(1)
            except batchmodels.BatchErrorException as ex:
                if ('The specified job schedule does not exist'
                        not in ex.message.value):
                    raise


def _send_docker_kill_signal(
        batch_client, config, username, ssh_private_key, pool_id, node_id,
        job_id, task_id, task_is_mi):
    # type: (azure.batch.batch_service_client.BatchServiceClient, dict, str,
    #        pathlib.Path, str, str, str, str, bool) -> None
    """Send docker kill signal via SSH
    :param batch_client: The batch client to use.
    :type batch_client: `azure.batch.batch_service_client.BatchServiceClient`
    :param dict config: configuration dict
    :param str username: SSH username
    :param pathlib.Path ssh_private_key: SSH private key
    :param str pool_id: pool_id of node
    :param str node_id: node_id of node
    :param str job_id: job id of task id to kill
    :param str task_id: task id to kill
    :param bool task_is_mi: task is multi-instance
    """
    if util.is_none_or_empty(username):
        raise ValueError(
            'cannot terminate container task via SSH without an SSH username')
    if not ssh_private_key.exists():
        raise RuntimeError(
            ('cannot terminate container task via SSH with a '
             'non-existent SSH private key: {}').format(ssh_private_key))
    targets = [(pool_id, node_id)]
    task_name = None
    # if this task is multi-instance, get all subtasks
    if task_is_mi:
        subtasks = batch_client.task.list_subtasks(job_id, task_id)
        for subtask in subtasks.value:
            targets.append(
                (subtask.node_info.pool_id, subtask.node_info.node_id))
        # fetch container name
        try:
            jobs = settings.job_specifications(config)
            for job in jobs:
                if job_id == settings.job_id(job):
                    for task in settings.job_tasks(config, job):
                        task_name = settings.task_name(task)
                        break
                    break
        except KeyError:
            pass
    # TODO get task names for non-mi tasks?
    if task_name is None:
        task_name = '{}-{}'.format(job_id, task_id)
    # for each task node target, issue docker kill
    for target in targets:
        rls = batch_client.compute_node.get_remote_login_settings(
            target[0], target[1])
        command = [
            'sudo',
            ('/bin/bash -c "docker kill {tn}; docker ps -qa -f name={tn} | '
             'xargs --no-run-if-empty docker rm -v"').format(tn=task_name),
        ]
        rc = crypto.connect_or_exec_ssh_command(
            rls.remote_login_ip_address, rls.remote_login_port,
            ssh_private_key, username, sync=True, tty=True, command=command)
        if rc != 0:
            logger.error('docker kill failed with return code: {}'.format(rc))


def _terminate_task(
        batch_client, config, ssh_username, ssh_private_key, native, force,
        job_id, task, nocheck):
    # type: (azure.batch.batch_service_client.BatchServiceClient, dict,
    #        str, str, bool, bool, str, str, dict) -> None
    """Terminate a task, do not call directly
    :param batch_client: The batch client to use.
    :type batch_client: `azure.batch.batch_service_client.BatchServiceClient`
    :param dict config: configuration dict
    :param str ssh_username: ssh username
    :param str ssh_private_key: ssh private key
    :param bool native: native mode
    :param bool force: force task docker kill signal regardless of state
    :param str jobid: job id of task to terminate
    :param str task: task id to terminate
    :param dict nocheck: nocheck dict
    """
    _task = batch_client.task.get(job_id, task)
    # if completed, skip
    if (_task.state == batchmodels.TaskState.completed and
            (not force or native)):
        logger.debug(
            'Skipping termination of completed task {} on '
            'job {}'.format(task, job_id))
        nocheck[job_id].add(task)
        return
    logger.info('Terminating task: {}'.format(task))
    if native:
        batch_client.task.terminate(job_id, task)
    else:
        # directly send docker kill signal if running
        if _task.state == batchmodels.TaskState.running or force:
            # check if task is a docker task
            if ('docker run' in _task.command_line or
                    'docker exec' in _task.command_line):
                if (_task.multi_instance_settings is not None and
                        _task.multi_instance_settings.number_of_instances > 1):
                    task_is_mi = True
                else:
                    task_is_mi = False
                _send_docker_kill_signal(
                    batch_client, config, ssh_username,
                    ssh_private_key, _task.node_info.pool_id,
                    _task.node_info.node_id, job_id, task, task_is_mi)
            else:
                # non-docker task, so ensure it's not completed
                if _task.state != batchmodels.TaskState.completed:
                    batch_client.task.terminate(job_id, task)


def _wait_for_task_completion(batch_client, job_id, task):
    # type: (azure.batch.batch_service_client.BatchServiceClient,
    #        str, str) -> None
    """Wait for task completion
    :param batch_client: The batch client to use.
    :type batch_client: `azure.batch.batch_service_client.BatchServiceClient`
    :param str job_id: job id of task to terminate
    :param str task: task id to terminate
    """
    try:
        logger.debug(
            'waiting for task {} in job {} to terminate'.format(task, job_id))
        while True:
            _task = batch_client.task.get(
                job_id, task,
                task_get_options=batchmodels.TaskGetOptions(select='state')
            )
            if _task.state == batchmodels.TaskState.completed:
                break
            time.sleep(1)
    except batchmodels.BatchErrorException as ex:
        if 'The specified task does not exist' not in ex.message.value:
            raise


def terminate_tasks(
        batch_client, config, jobid=None, taskid=None, wait=False,
        force=False):
    # type: (azure.batch.batch_service_client.BatchServiceClient, dict,
    #        str, str, bool, bool) -> None
    """Terminate tasks
    :param batch_client: The batch client to use.
    :type batch_client: `azure.batch.batch_service_client.BatchServiceClient`
    :param dict config: configuration dict
    :param str jobid: job id of task to terminate
    :param str taskid: task id to terminate
    :param bool wait: wait for task to terminate
    :param bool force: force task docker kill signal regardless of state
    """
    native = settings.is_native_docker_pool(config)
    # get ssh login settings for non-native pools
    if not native:
        pool = settings.pool_settings(config)
        ssh_username = pool.ssh.username
        ssh_private_key = pool.ssh.ssh_private_key
        if ssh_private_key is None:
            ssh_private_key = pathlib.Path(
                pool.ssh.generated_file_export_path,
                crypto.get_ssh_key_prefix())
    else:
        ssh_private_key = None
        ssh_username = None
    if jobid is None:
        jobs = settings.job_specifications(config)
    else:
        jobs = [{'id': jobid}]
    nocheck = {}
    for job in jobs:
        job_id = settings.job_id(job)
        nocheck[job_id] = set()
        if taskid is None:
            tasks = [
                x.id for x in batch_client.task.list(
                    job_id,
                    task_list_options=batchmodels.TaskListOptions(select='id')
                )
            ]
        else:
            tasks = [taskid]
        tasks_to_term = []
        for task in tasks:
            if not util.confirm_action(
                    config, 'terminate {} task in job {}'.format(
                        task, job_id)):
                nocheck[job_id].add(task)
                continue
            tasks_to_term.append(task)
        if len(tasks_to_term) == 0:
            continue
        with concurrent.futures.ThreadPoolExecutor(
                max_workers=_max_workers(tasks_to_term)) as executor:
            for task in tasks_to_term:
                executor.submit(
                    _terminate_task, batch_client, config, ssh_username,
                    ssh_private_key, native, force, job_id, task, nocheck)
    if wait:
        for job in jobs:
            job_id = settings.job_id(job)
            if taskid is None:
                tasks = [
                    x.id for x in batch_client.task.list(
                        job_id,
                        task_list_options=batchmodels.TaskListOptions(
                            select='id'
                        )
                    )
                ]
            else:
                tasks = [taskid]
            if len(tasks) == 0:
                continue
            with concurrent.futures.ThreadPoolExecutor(
                    max_workers=_max_workers(tasks)) as executor:
                for task in tasks:
                    try:
                        if task in nocheck[job_id]:
                            continue
                    except KeyError:
                        pass
                    executor.submit(
                        _wait_for_task_completion, batch_client, job_id, task)


def get_node_counts(batch_client, config, pool_id=None):
    # type: (batch.BatchServiceClient, dict, str) -> None
    """Get node state counts
    :param batch_client: The batch client to use.
    :type batch_client: `azure.batch.batch_service_client.BatchServiceClient`
    :param dict config: configuration dict
    :param str pool_id: pool id
    """
    if util.is_none_or_empty(pool_id):
        pool_id = settings.pool_id(config)
    raw = None
    log = ['node state counts for pool {}'.format(pool_id)]
    try:
        if settings.raw(config):
            raw = util.print_raw_paged_output(
                batch_client.account.list_pool_node_counts,
                account_list_pool_node_counts_options=batchmodels.
                AccountListPoolNodeCountsOptions(
                    filter='poolId eq \'{}\''.format(pool_id)
                ),
                return_json=True
            )
            if len(raw) == 1:
                raw = {
                    pool_id: raw[0]
                }
        else:
            pc = batch_client.account.list_pool_node_counts(
                account_list_pool_node_counts_options=batchmodels.
                AccountListPoolNodeCountsOptions(
                    filter='poolId eq \'{}\''.format(pool_id)))
            try:
                pc = list(pc)[0]
            except IndexError:
                raise RuntimeError('pool {} does not exist'.format(pool_id))
    except batchmodels.BatchErrorException as ex:
        if 'pool does not exist' in ex.message.value:
            logger.error('{} pool does not exist'.format(pool_id))
        else:
            raise
    else:
        if not settings.raw(config):
            log.append('* dedicated: ({} total)'.format(pc.dedicated.total))
            log.append('  * creating: {}'.format(pc.dedicated.creating))
            log.append('  * idle: {}'.format(pc.dedicated.creating))
            log.append('  * leaving_pool: {}'.format(
                pc.dedicated.leaving_pool))
            log.append('  * offline: {}'.format(pc.dedicated.offline))
            log.append('  * preempted: {}'.format(pc.dedicated.preempted))
            log.append('  * rebooting: {}'.format(pc.dedicated.rebooting))
            log.append('  * reimaging: {}'.format(pc.dedicated.reimaging))
            log.append('  * running: {}'.format(pc.dedicated.running))
            log.append('  * start_task_failed: {}'.format(
                pc.dedicated.start_task_failed))
            log.append('  * starting: {}'.format(pc.dedicated.starting))
            log.append('  * unknown: {}'.format(pc.dedicated.unknown))
            log.append('  * unusable: {}'.format(pc.dedicated.unusable))
            log.append('  * waiting_for_start_task: {}'.format(
                pc.dedicated.waiting_for_start_task))
            log.append('* low priority: ({} total)'.format(
                pc.low_priority.total))
            log.append('  * creating: {}'.format(pc.low_priority.creating))
            log.append('  * idle: {}'.format(pc.low_priority.creating))
            log.append('  * leaving_pool: {}'.format(
                pc.low_priority.leaving_pool))
            log.append('  * offline: {}'.format(pc.low_priority.offline))
            log.append('  * preempted: {}'.format(pc.low_priority.preempted))
            log.append('  * rebooting: {}'.format(pc.low_priority.rebooting))
            log.append('  * reimaging: {}'.format(pc.low_priority.reimaging))
            log.append('  * running: {}'.format(pc.low_priority.running))
            log.append('  * start_task_failed: {}'.format(
                pc.low_priority.start_task_failed))
            log.append('  * starting: {}'.format(pc.low_priority.starting))
            log.append('  * unknown: {}'.format(pc.low_priority.unknown))
            log.append('  * unusable: {}'.format(pc.low_priority.unusable))
            log.append('  * waiting_for_start_task: {}'.format(
                pc.low_priority.waiting_for_start_task))
            logger.info(os.linesep.join(log))
    if util.is_not_empty(raw):
        util.print_raw_json(raw)


def list_nodes(
        batch_client, config, pool_id=None, nodes=None,
        start_task_failed=False, unusable=False):
    # type: (batch.BatchServiceClient, dict, str, list, bool, bool) -> None
    """Get a list of nodes
    :param batch_client: The batch client to use.
    :type batch_client: `azure.batch.batch_service_client.BatchServiceClient`
    :param dict config: configuration dict
    :param str pool_id: pool id
    :param list nodes: list of nodes
    :param bool start_task_failed: nodes in start task failed
    :param bool unusable: nodes in unusable
    """
    if util.is_none_or_empty(pool_id):
        pool_id = settings.pool_id(config)
    if settings.raw(config):
        util.print_raw_paged_output(batch_client.compute_node.list, pool_id)
        return
    log = [('compute nodes for pool {} (filters: start_task_failed={} '
            'unusable={})').format(pool_id, start_task_failed, unusable)]
    if nodes is None:
        # add filter if specified
        filters = []
        if start_task_failed:
            filters.append('(state eq \'starttaskfailed\')')
        if unusable:
            filters.append('(state eq \'unusable\')')
        nodes = batch_client.compute_node.list(
            pool_id=pool_id,
            compute_node_list_options=batchmodels.ComputeNodeListOptions(
                filter=' or '.join(filters),
            ) if util.is_not_empty(filters) else None,
        )
    else:
        if start_task_failed and unusable:
            nodes = [
                node for node in nodes
                if node.state ==
                batchmodels.ComputeNodeState.start_task_failed or
                node.state == batchmodels.ComputeNodeState.unusable
            ]
        elif start_task_failed:
            nodes = [
                node for node in nodes
                if node.state ==
                batchmodels.ComputeNodeState.start_task_failed
            ]
        elif unusable:
            nodes = [
                node for node in nodes
                if node.state == batchmodels.ComputeNodeState.unusable
            ]
    i = 0
    for node in nodes:
        i += 1
        errors = ['  * errors:']
        if node.errors is not None:
            for err in node.errors:
                errors.append('    * {}: {}'.format(err.code, err.message))
                for de in err.error_details:
                    errors.append('      * {}: {}'.format(de.name, de.value))
        else:
            errors = ['  * no errors']
        st = ['  * start task:']
        if node.start_task_info is not None:
            if node.start_task_info.failure_info is not None:
                st.append(
                    '    * failure info: {}'.format(
                        node.start_task_info.failure_info.category.value))
                st.append(
                    '      * {}: {}'.format(
                        node.start_task_info.failure_info.code,
                        node.start_task_info.failure_info.message
                    )
                )
                for de in node.start_task_info.failure_info.details:
                    st.append('        * {}: {}'.format(de.name, de.value))
            else:
                if node.start_task_info.end_time is not None:
                    duration = (
                        node.start_task_info.end_time -
                        node.start_task_info.start_time
                    )
                else:
                    duration = 'n/a'
                st.extend([
                    '    * state: {}'.format(node.start_task_info.state.value),
                    '    * started: {}'.format(
                        node.start_task_info.start_time),
                    '    * completed: {}'.format(
                        node.start_task_info.end_time),
                    '    * duration: {}'.format(duration),
                    '    * result: {}'.format(
                        node.start_task_info.result.value
                        if node.start_task_info.result is not None else 'n/a'),
                    '    * exit code: {}'.format(
                        node.start_task_info.exit_code),
                ])
        else:
            st = ['  * no start task info']
        entry = [
            '* node id: {}'.format(node.id),
            '  * state: {} @ {}'.format(
                node.state.value, node.state_transition_time),
            '  * allocation time: {}'.format(node.allocation_time),
            '  * last boot time: {}'.format(node.last_boot_time),
            '  * scheduling state: {}'.format(node.scheduling_state.value),
            '  * agent:',
            '    * version: {}'.format(node.node_agent_info.version),
            '    * last update time: {}'.format(
                node.node_agent_info.last_update_time),
        ]
        entry.extend(errors)
        entry.extend(st)
        entry.extend([
            '  * vm size: {}'.format(node.vm_size),
            '  * dedicated: {}'.format(node.is_dedicated),
            '  * ip address: {}'.format(node.ip_address),
            '  * running tasks: {}'.format(node.running_tasks_count),
            '  * total tasks run: {}'.format(node.total_tasks_run),
            '  * total tasks succeeded: {}'.format(node.total_tasks_succeeded),
        ])
        log.extend(entry)
    if i == 0:
        logger.error(
            ('no nodes exist for pool {} (filters: start_task_failed={} '
             'unusable={})').format(pool_id, start_task_failed, unusable))
    else:
        logger.info(os.linesep.join(log))


def get_remote_login_settings(
        batch_client, config, nodes=None, suppress_output=False):
    # type: (batch.BatchServiceClient, dict, List[str], bool) -> dict
    """Get remote login settings
    :param batch_client: The batch client to use.
    :type batch_client: `azure.batch.batch_service_client.BatchServiceClient`
    :param dict config: configuration dict
    :param list nodes: list of nodes
    :param bool suppress_output: suppress output
    :rtype: dict
    :return: dict of node id -> remote login settings
    """
    pool_id = settings.pool_id(config)
    if nodes is None:
        nodes = batch_client.compute_node.list(
            pool_id,
            compute_node_list_options=batchmodels.ComputeNodeListOptions(
                select='id')
        )
    if settings.raw(config):
        raw = []
        for node in nodes:
            raw.append(util.print_raw_output(
                batch_client.compute_node.get_remote_login_settings,
                pool_id, node.id, return_json=True))
        util.print_raw_json(raw)
        return None
    ret = {}
    nodes = list(nodes)
    if len(nodes) > 0:
        with concurrent.futures.ThreadPoolExecutor(
                max_workers=_max_workers(nodes)) as executor:
            futures = {}
            for node in nodes:
                futures[node.id] = executor.submit(
                    batch_client.compute_node.get_remote_login_settings,
                    pool_id, node.id)
            for node_id in futures:
                ret[node_id] = futures[node_id].result()
        if util.on_python2():
            ret = collections.OrderedDict(sorted(ret.iteritems()))
        else:
            ret = collections.OrderedDict(sorted(ret.items()))
        if not suppress_output:
            for node_id in ret:
                logger.info('node {}: ip {} port {}'.format(
                    node_id, ret[node_id].remote_login_ip_address,
                    ret[node_id].remote_login_port))
    return ret


def get_remote_login_setting_for_node(batch_client, config, cardinal, node_id):
    # type: (batch.BatchServiceClient, dict, int, str) -> dict
    """Get remote login setting for a node
    :param batch_client: The batch client to use.
    :type batch_client: `azure.batch.batch_service_client.BatchServiceClient`
    :param dict config: configuration dict
    :param int cardinal: node cardinal number
    :param str node_id: node id
    :rtype: tuple
    :return: ip, port
    """
    pool_id = settings.pool_id(config)
    if node_id is None:
        if cardinal is None:
            raise ValueError('cardinal is invalid with no node_id specified')
        nodes = list(batch_client.compute_node.list(pool_id))
        if cardinal >= len(nodes):
            raise ValueError(
                ('cardinal value {} invalid for number of nodes {} in '
                 'pool {}').format(cardinal, len(nodes), pool_id))
        node_id = nodes[cardinal].id
    rls = batch_client.compute_node.get_remote_login_settings(
        pool_id, node_id)
    return rls.remote_login_ip_address, rls.remote_login_port


def egress_service_logs(
        batch_client, blob_client, config, cardinal=None, node_id=None,
        generate_sas=False, wait=False):
    # type: (batchsc.BatchServiceClient, azureblob.BlockBlobService, dict,
    #        int, str, bool, bool) -> None
    """Action: Pool Nodes Logs
    :param azure.batch.batch_service_client.BatchServiceClient batch_client:
        batch client
    :param azure.storage.blob.BlockBlobService blob_client: blob client
    :param dict config: configuration dict
    :param int cardinal: cardinal node num
    :param str nodeid: node id
    :param bool generate_sas: generate sas
    :param bool wait: wait for upload to complete
    """
    pool_id = settings.pool_id(config)
    if node_id is None:
        if cardinal is None:
            raise ValueError('cardinal is invalid with no node_id specified')
        nodes = list(batch_client.compute_node.list(pool_id))
        if cardinal >= len(nodes):
            raise ValueError(
                ('cardinal value {} invalid for number of nodes {} in '
                 'pool {}').format(cardinal, len(nodes), pool_id))
        node_id = nodes[cardinal].id
    # get node allocation time
    node = batch_client.compute_node.get(pool_id, node_id)
    # generate container sas and create container
    bs = settings.batch_shipyard_settings(config)
    cont = bs.storage_entity_prefix + '-diaglogs'
    storage_settings = settings.credentials_storage(
        config, bs.storage_account_settings)
    sas = storage.create_blob_container_saskey(
        storage_settings, cont, 'egress', create_container=True)
    baseurl = 'https://{}.blob.{}/{}'.format(
        storage_settings.account, storage_settings.endpoint, cont)
    url = '{}?{}'.format(baseurl, sas)
    logger.info(
        ('egressing Batch service logs from compute node {} on pool {} '
         'to container {} on storage account {} beginning from {}').format(
             node_id, pool_id, cont, storage_settings.account,
             node.allocation_time))
    # issue service call to egress
    resp = batch_client.compute_node.upload_batch_service_logs(
        pool_id, node_id,
        upload_batch_service_logs_configuration=batchmodels.
        UploadBatchServiceLogsConfiguration(
            container_url=url,
            start_time=node.allocation_time,
        )
    )
    if resp.number_of_files_uploaded > 0:
        logger.info(
            'initiated upload of {} log files to {}/{}'.format(
                resp.number_of_files_uploaded, cont,
                resp.virtual_directory_name))
        # wait for upload to complete if specified
        if wait:
            # list blobs in vdir until we have the number specified
            logger.debug(
                ('waiting for {} log files to be uploaded; this may take '
                 'some time, please be patient').format(
                     resp.number_of_files_uploaded))
            count = 0
            while True:
                blobs = blob_client.list_blobs(
                    cont, prefix=resp.virtual_directory_name,
                    num_results=resp.number_of_files_uploaded)
                if len(list(blobs)) == resp.number_of_files_uploaded:
                    logger.info(
                        ('all {} files uploaded to {}/{} on storage '
                         'account {}').format(
                             resp.number_of_files_uploaded, cont,
                             resp.virtual_directory_name,
                             storage_settings.account))
                    break
                count += 1
                if count > 150:
                    logger.error('exceeded wait timeout for log egress')
                    return
                time.sleep(2)
        if generate_sas:
            sas = storage.create_saskey(
                storage_settings, cont, False, create=False, list_perm=True,
                read=True, write=False, delete=False, expiry_days=60)
            logger.info(
                'log location URL to share with support: {}?{}'.format(
                    baseurl, sas))
    else:
        logger.error('no log files to be uploaded')


def stream_file_and_wait_for_task(
        batch_client, config, filespec=None, disk=False):
    # type: (batch.BatchServiceClient, dict, str, bool) -> None
    """Stream a file and wait for task to complete
    :param batch_client: The batch client to use.
    :type batch_client: `azure.batch.batch_service_client.BatchServiceClient`
    :param dict config: configuration dict
    :param str filespec: filespec (jobid,taskid,filename)
    :param bool disk: write to disk instead
    """
    if filespec is None:
        job_id = None
        task_id = None
        file = None
    else:
        job_id, task_id, file = filespec.split(',')
    if job_id is None:
        job_id = util.get_input('Enter job id: ')
    if task_id is None:
        task_id = util.get_input('Enter task id: ')
    if file is None:
        file = util.get_input(
            'Enter task-relative file path to stream [stdout.txt]: ')
    if file == '' or file is None:
        file = 'stdout.txt'
    # get first running task if specified
    if task_id == '@FIRSTRUNNING':
        logger.debug('attempting to get first running task in job {}'.format(
            job_id))
        while True:
            tasks = batch_client.task.list(
                job_id,
                task_list_options=batchmodels.TaskListOptions(
                    filter='state eq \'running\'',
                    select='id,state',
                ),
            )
            for task in tasks:
                task_id = task.id
                break
            if task_id == '@FIRSTRUNNING':
                time.sleep(1)
            else:
                break
    logger.debug('attempting to stream file {} from job={} task={}'.format(
        file, job_id, task_id))
    curr = 0
    completed = False
    notfound = 0
    dec = None
    try:
        fd = None
        if disk:
            fp = pathlib.Path(job_id, task_id, file)
            if (fp.exists() and not util.confirm_action(
                    config, 'overwrite {}'.format(fp))):
                return
            fp.parent.mkdir(mode=0o750, parents=True, exist_ok=True)
            logger.info('writing streamed data to disk: {}'.format(fp))
            fd = fp.open('wb', buffering=0)
        else:
            dec = codecs.getincrementaldecoder('utf8')()
        while not completed:
            # get task file properties
            try:
                tfp = batch_client.file.get_properties_from_task(
                    job_id, task_id, file, raw=True)
            except batchmodels.BatchErrorException as ex:
                if ('The specified operation is not valid for the current '
                        'state of the resource.' in ex.message):
                    time.sleep(1)
                    continue
                elif ('The specified file does not exist.' in ex.message or
                      'The specified path does not exist.' in ex.message):
                    notfound += 1
                    if notfound > 20:
                        raise
                    time.sleep(1)
                    continue
                else:
                    raise
            size = int(tfp.response.headers['Content-Length'])
            # keep track of received bytes for this fragment as the
            # amount transferred can be less than the content length
            rbytes = 0
            if curr < size:
                frag = batch_client.file.get_from_task(
                    job_id, task_id, file,
                    batchmodels.FileGetFromTaskOptions(
                        ocp_range='bytes={}-{}'.format(curr, size))
                )
                for f in frag:
                    rbytes += len(f)
                    if fd is not None:
                        fd.write(f)
                    else:
                        print(dec.decode(f), end='')
            if not completed and curr == size:
                task = batch_client.task.get(
                    job_id, task_id,
                    task_get_options=batchmodels.TaskGetOptions(
                        select='state')
                )
                if task.state == batchmodels.TaskState.completed:
                    completed = True
                    if not disk:
                        print(dec.decode(bytes(), True))
                    break
            curr += rbytes
            time.sleep(1)
    finally:
        if fd is not None:
            fd.close()


def _get_task_file(batch_client, job_id, task_id, filename, fp):
    # type: (batch.BatchServiceClient, str, str, str,
    #        pathlib.Path) -> None
    """Get a files from a task
    :param batch_client: The batch client to use.
    :type batch_client: `azure.batch.batch_service_client.BatchServiceClient`
    :param str job_id: job id
    :param str task_id: task id
    :param str filename: file name
    :param pathlib.Path fp: file path
    """
    stream = batch_client.file.get_from_task(job_id, task_id, filename)
    with fp.open('wb') as f:
        for fdata in stream:
            f.write(fdata)


def get_file_via_task(batch_client, config, filespec=None):
    # type: (batch.BatchServiceClient, dict, str) -> None
    """Get a file task style
    :param batch_client: The batch client to use.
    :type batch_client: `azure.batch.batch_service_client.BatchServiceClient`
    :param dict config: configuration dict
    :param str filespec: filespec (jobid,taskid,filename)
    """
    if filespec is None:
        job_id = None
        task_id = None
        file = None
    else:
        job_id, task_id, file = filespec.split(',')
    if job_id is None:
        job_id = util.get_input('Enter job id: ')
    if task_id is None:
        task_id = util.get_input('Enter task id: ')
    if file is None:
        file = util.get_input(
            'Enter task-relative file path to retrieve [stdout.txt]: ')
    if file == '' or file is None:
        file = 'stdout.txt'
    # get first running task if specified
    if task_id == '@FIRSTRUNNING':
        logger.debug('attempting to get first running task in job {}'.format(
            job_id))
        while True:
            tasks = batch_client.task.list(
                job_id,
                task_list_options=batchmodels.TaskListOptions(
                    filter='state eq \'running\'',
                    select='id,state',
                ),
            )
            for task in tasks:
                task_id = task.id
                break
            if task_id == '@FIRSTRUNNING':
                time.sleep(1)
            else:
                break
    # check if file exists on disk; a possible race condition here is
    # understood
    fp = pathlib.Path(pathlib.Path(file).name)
    if (fp.exists() and
            not util.confirm_action(
                config, 'file overwrite of {}'.format(file))):
        raise RuntimeError('file already exists: {}'.format(file))
    logger.debug('attempting to retrieve file {} from job={} task={}'.format(
        file, job_id, task_id))
    _get_task_file(batch_client, job_id, task_id, file, fp)
    logger.debug('file {} retrieved from job={} task={} bytes={}'.format(
        file, job_id, task_id, fp.stat().st_size))


def get_all_files_via_task(batch_client, config, filespec=None):
    # type: (batch.BatchServiceClient, dict, str) -> None
    """Get all files from a task
    :param batch_client: The batch client to use.
    :type batch_client: `azure.batch.batch_service_client.BatchServiceClient`
    :param dict config: configuration dict
    :param str filespec: filespec (jobid,taskid,include_pattern)
    """
    if filespec is None:
        job_id = None
        task_id = None
        incl = None
    else:
        job_id, task_id, incl = filespec.split(',')
    if job_id is None:
        job_id = util.get_input('Enter job id: ')
    if task_id is None:
        task_id = util.get_input('Enter task id: ')
    if incl is None:
        incl = util.get_input('Enter filter: ')
    if incl is not None and len(incl) == 0:
        incl = None
    # get first running task if specified
    if task_id == '@FIRSTRUNNING':
        logger.debug('attempting to get first running task in job {}'.format(
            job_id))
        while True:
            tasks = batch_client.task.list(
                job_id,
                task_list_options=batchmodels.TaskListOptions(
                    filter='state eq \'running\'',
                    select='id,state',
                ),
            )
            for task in tasks:
                task_id = task.id
                break
            if task_id == '@FIRSTRUNNING':
                time.sleep(1)
            else:
                break
    # iterate through all files in task and download them
    logger.debug('downloading files to {}/{}'.format(job_id, task_id))
    files = list(batch_client.file.list_from_task(
        job_id, task_id, recursive=True))
    i = 0
    if len(files) > 0:
        dirs_created = set('.')
        with concurrent.futures.ThreadPoolExecutor(
                max_workers=_max_workers(files)) as executor:
            for file in files:
                if file.is_directory:
                    continue
                if incl is not None and not fnmatch.fnmatch(file.name, incl):
                    continue
                fp = pathlib.Path(job_id, task_id, file.name)
                if str(fp.parent) not in dirs_created:
                    fp.parent.mkdir(mode=0o750, parents=True, exist_ok=True)
                    dirs_created.add(str(fp.parent))
                executor.submit(
                    _get_task_file, batch_client, job_id, task_id,
                    file.name, fp)
                i += 1
    if i == 0:
        logger.error('no files found for task {} job {} include={}'.format(
            task_id, job_id, incl if incl is not None else ''))
    else:
        logger.info(
            'all task files retrieved from job={} task={} include={}'.format(
                job_id, task_id, incl if incl is not None else ''))


def _get_node_file(batch_client, pool_id, node_id, filename, fp):
    # type: (batch.BatchServiceClient, dict, str, str, str,
    #        pathlib.Path) -> None
    """Get a file from the node
    :param batch_client: The batch client to use.
    :type batch_client: `azure.batch.batch_service_client.BatchServiceClient`
    :param str pool_id: pool id
    :param str node_id: node id
    :param str filename: file name
    :param pathlib.Path fp: file path
    """
    stream = batch_client.file.get_from_compute_node(
        pool_id, node_id, filename)
    with fp.open('wb') as f:
        for fdata in stream:
            f.write(fdata)


def get_all_files_via_node(batch_client, config, filespec=None):
    # type: (batch.BatchServiceClient, dict, str) -> None
    """Get a file node style
    :param batch_client: The batch client to use.
    :type batch_client: `azure.batch.batch_service_client.BatchServiceClient`
    :param dict config: configuration dict
    :param str filespec: filespec (nodeid,include_pattern)
    """
    if filespec is None:
        node_id = None
        incl = None
    else:
        node_id, incl = filespec.split(',')
    if node_id is None:
        node_id = util.get_input('Enter node id: ')
    if incl is None:
        incl = util.get_input('Enter filter: ')
    if node_id is None or len(node_id) == 0:
        raise ValueError('node id is invalid')
    if incl is not None and len(incl) == 0:
        incl = None
    pool_id = settings.pool_id(config)
    logger.debug('downloading files to {}/{}'.format(pool_id, node_id))
    files = list(batch_client.file.list_from_compute_node(
        pool_id, node_id, recursive=True))
    i = 0
    if len(files) > 0:
        dirs_created = set('.')
        with concurrent.futures.ThreadPoolExecutor(
                max_workers=_max_workers(files)) as executor:
            for file in files:
                if file.is_directory:
                    continue
                if incl is not None and not fnmatch.fnmatch(file.name, incl):
                    continue
                fp = pathlib.Path(pool_id, node_id, file.name)
                if str(fp.parent) not in dirs_created:
                    fp.parent.mkdir(mode=0o750, parents=True, exist_ok=True)
                    dirs_created.add(str(fp.parent))
                executor.submit(
                    _get_node_file, batch_client, pool_id, node_id,
                    file.name, fp)
                i += 1
    if i == 0:
        logger.error('no files found for pool {} node {} include={}'.format(
            pool_id, node_id, incl if incl is not None else ''))
    else:
        logger.info(
            'all files retrieved from pool={} node={} include={}'.format(
                pool_id, node_id, incl if incl is not None else ''))


def get_file_via_node(batch_client, config, filespec=None):
    # type: (batch.BatchServiceClient, dict, str) -> None
    """Get a file node style
    :param batch_client: The batch client to use.
    :type batch_client: `azure.batch.batch_service_client.BatchServiceClient`
    :param dict config: configuration dict
    :param str filespec: filespec (nodeid,filename)
    """
    if filespec is None:
        node_id = None
        file = None
    else:
        node_id, file = filespec.split(',')
    if node_id is None:
        node_id = util.get_input('Enter node id: ')
    if file is None:
        file = util.get_input(
            'Enter node-relative file path to retrieve: ')
    if node_id is None or len(node_id) == 0:
        raise ValueError('node id is invalid')
    if file == '' or file is None:
        raise RuntimeError('specified invalid file to retrieve')
    pool_id = settings.pool_id(config)
    # check if file exists on disk; a possible race condition here is
    # understood
    fp = pathlib.Path(pathlib.Path(file).name)
    if (fp.exists() and
            not util.confirm_action(
                config, 'file overwrite of {}'.format(file))):
        raise RuntimeError('file already exists: {}'.format(file))
    logger.debug('attempting to retrieve file {} from pool={} node={}'.format(
        file, pool_id, node_id))
    _get_node_file(batch_client, pool_id, node_id, file, fp)
    logger.debug('file {} retrieved from pool={} node={} bytes={}'.format(
        file, pool_id, node_id, fp.stat().st_size))


def log_job(job):
    """Log job
    :param job: job
    :rtype: list
    :return: log entries
    """
    log = []
    if job.execution_info.end_time is not None:
        duration = (
            job.execution_info.end_time - job.execution_info.start_time
        )
        tr = job.execution_info.terminate_reason
    else:
        duration = 'n/a'
        tr = 'n/a'
    log.extend([
        '* job id: {}'.format(job.id),
        '  * state: {} @ {}'.format(
            job.state.value, job.state_transition_time),
        '  * previous state: {} @ {}'.format(
            job.previous_state.value
            if job.previous_state is not None else 'n/a',
            job.previous_state_transition_time),
        '  * priority: {}'.format(job.priority),
        '  * on all tasks complete: {}'.format(
            job.on_all_tasks_complete.value),
        '  * on task failure: {}'.format(job.on_task_failure.value),
        '  * created: {}'.format(job.creation_time),
        '  * pool id: {}'.format(job.execution_info.pool_id),
        '  * started: {}'.format(job.execution_info.start_time),
        '  * completed: {}'.format(job.execution_info.end_time),
        '  * duration: {}'.format(duration),
        '  * terminate reason: {}'.format(tr),
    ])
    if util.is_not_empty(job.metadata):
        log.append('  * metadata:')
        for md in job.metadata:
            log.append('    * {}: {}'.format(md.name, md.value))
    if job.execution_info.scheduling_error is not None:
        log.extend([
            '  * scheduling error: {}'.format(
                job.execution_info.scheduling_error.category.value),
            '    * {}: {}'.format(
                job.execution_info.scheduling_error.code,
                job.execution_info.scheduling_error.message),
        ])
        for de in job.execution_info.scheduling_error.details:
            log.append('      * {}: {}'.format(de.name, de.value))
    return log


def log_job_schedule(js):
    """Log job schedule
    :param js: job schedule
    :rtype: list
    :return: log entries
    """
    log = [
        '* job schedule id: {}'.format(js.id),
        '  * state: {} @ {}'.format(
            js.state.value, js.state_transition_time),
        '  * previous state: {} @ {}'.format(
            js.previous_state.value
            if js.previous_state is not None else 'n/a',
            js.previous_state_transition_time),
        '  * pool id: {}'.format(js.job_specification.pool_info.pool_id),
        '  * do not run until: {}'.format(js.schedule.do_not_run_until),
        '  * do not run after: {}'.format(js.schedule.do_not_run_after),
        '  * recurrence interval: {}'.format(
            js.schedule.recurrence_interval),
        '  * next run time: {}'.format(
            js.execution_info.next_run_time),
        '  * recent job: {}'.format(
            js.execution_info.recent_job.id
            if js.execution_info.recent_job is not None else None),
        '  * created: {}'.format(js.creation_time),
        '  * completed: {}'.format(js.execution_info.end_time),
    ]
    return log


def get_job_or_job_schedule(batch_client, config, jobid, jobscheduleid):
    # type: (azure.batch.batch_service_client.BatchServiceClient, dict,
    #        str, str) -> None
    """Get job or job schedule
    :param batch_client: The batch client to use.
    :type batch_client: `azure.batch.batch_service_client.BatchServiceClient`
    :param dict config: configuration dict
    :param str jobid: job id
    :param str jobscheduleid: job schedule id
    """
    if settings.raw(config):
        util.print_raw_output(batch_client.job.get, jobid)
        return
    if util.is_not_empty(jobid):
        job = batch_client.job.get(jobid)
        log = ['job info']
        log.extend(log_job(job))
    elif util.is_not_empty(jobscheduleid):
        js = batch_client.job_schedule.get(jobscheduleid)
        log = ['job schedule info']
        log.extend(log_job_schedule(js))
    logger.info(os.linesep.join(log))


def list_jobs(batch_client, config):
    # type: (azure.batch.batch_service_client.BatchServiceClient, dict) -> None
    """List all jobs
    :param batch_client: The batch client to use.
    :type batch_client: `azure.batch.batch_service_client.BatchServiceClient`
    :param dict config: configuration dict
    """
    if settings.raw(config):
        raw = {
            'jobs': util.print_raw_paged_output(
                batch_client.job.list, return_json=True),
            'job_schedules': util.print_raw_paged_output(
                batch_client.job_schedule.list, return_json=True),
        }
        util.print_raw_json(raw)
        return
    jobs = batch_client.job.list()
    log = ['list of jobs:']
    i = 0
    for job in jobs:
        log.extend(log_job(job))
        i += 1
    if i == 0:
        logger.error('no jobs found')
    else:
        logger.info(os.linesep.join(log))
    i = 0
    log = ['list of job schedules:']
    jobschedules = batch_client.job_schedule.list()
    for js in jobschedules:
        log.extend(log_job_schedule(js))
        i += 1
    if i == 0:
        logger.error('no job schedules found')
    else:
        logger.info(os.linesep.join(log))


def log_task(task, jobid):
    """Log task
    :param task: task struct
    :param str jobid: job id
    :rtype: list
    :return: list of log entries
    """
    fi = []
    if task.execution_info is not None:
        if task.execution_info.failure_info is not None:
            fi.append(
                '    * failure info: {}'.format(
                    task.execution_info.failure_info.
                    category.value))
            fi.append(
                '      * {}: {}'.format(
                    task.execution_info.failure_info.code,
                    task.execution_info.failure_info.message
                )
            )
            for de in task.execution_info.failure_info.details:
                fi.append('        * {}: {}'.format(
                    de.name, de.value))
        if (task.execution_info.end_time is not None and
                task.execution_info.start_time is not None):
            duration = (task.execution_info.end_time -
                        task.execution_info.start_time)
        else:
            duration = 'n/a'
    if task.exit_conditions is not None:
        default_job_action = (
            task.exit_conditions.default.job_action.value
            if task.exit_conditions.default.job_action
            is not None else 'n/a'
        )
        default_dependency_action = (
            task.exit_conditions.default.dependency_action.value
            if task.exit_conditions.default.dependency_action
            is not None else 'n/a'
        )
    else:
        default_job_action = 'n/a'
        default_dependency_action = 'n/a'
    ret = [
        '* task id: {}'.format(task.id),
        '  * job id: {}'.format(jobid),
        '  * state: {} @ {}'.format(
            task.state.value, task.state_transition_time),
        '  * previous state: {} @ {}'.format(
            task.previous_state.value
            if task.previous_state is not None else 'n/a',
            task.previous_state_transition_time),
        '  * has upstream dependencies: {}'.format(
            task.depends_on is not None),
        '  * default exit options:',
        '    * job action: {}'.format(default_job_action),
        '    * dependency action: {}'.format(
            default_dependency_action),
        '  * max retries: {}'.format(
            task.constraints.max_task_retry_count),
        '  * retention time: {}'.format(
            task.constraints.retention_time),
        '  * execution details:',
        '    * pool id: {}'.format(
            task.node_info.pool_id if task.node_info is not None
            else 'n/a'),
        '    * node id: {}'.format(
            task.node_info.node_id if task.node_info is not None
            else 'n/a'),
        '    * started: {}'.format(
            task.execution_info.start_time
            if task.execution_info is not None else 'n/a'),
        '    * completed: {}'.format(
            task.execution_info.end_time
            if task.execution_info is not None else 'n/a'),
        '    * duration: {}'.format(duration),
        '    * retry count: {}'.format(
            task.execution_info.retry_count),
        '    * requeue count: {}'.format(
            task.execution_info.requeue_count),
        '    * result: {}'.format(
            task.execution_info.result.value
            if task.execution_info.result is not None else 'n/a'),
        '    * exit code: {}'.format(
            task.execution_info.exit_code
            if task.execution_info is not None else 'n/a'),
    ]
    ret.extend(fi)
    return ret


def get_task(batch_client, config, jobid, taskid):
    # type: (azure.batch.batch_service_client.BatchServiceClient, dict,
    #        bool, str, bool) -> bool
    """Get a single task for the specified job
    :param batch_client: The batch client to use.
    :type batch_client: `azure.batch.batch_service_client.BatchServiceClient`
    :param dict config: configuration dict
    :param str jobid: job id
    :param str taskid: task id
    :rtype: bool
    :return: if tasks has completed
    """
    if settings.raw(config):
        util.print_raw_output(batch_client.task.get, jobid, taskid)
        return
    task = batch_client.task.get(jobid, taskid)
    log = ['task info']
    log.extend(log_task(task, jobid))
    logger.info(os.linesep.join(log))
    return task.state == batchmodels.TaskState.completed


def get_task_counts(batch_client, config, jobid=None):
    # type: (azure.batch.batch_service_client.BatchServiceClient, dict,
    #        bool, str, bool) -> bool
    """Get task counts for specified job
    :param batch_client: The batch client to use.
    :type batch_client: `azure.batch.batch_service_client.BatchServiceClient`
    :param dict config: configuration dict
    :param str jobid: job id to get task counts for
    """
    if util.is_none_or_empty(jobid):
        jobs = settings.job_specifications(config)
    else:
        jobs = [{'id': jobid}]
    raw = {}
    for job in jobs:
        jobid = settings.job_id(job)
        log = ['task counts for job {}'.format(jobid)]
        try:
            if settings.raw(config):
                raw[jobid] = util.print_raw_output(
                    batch_client.job.get_task_counts,
                    jobid,
                    return_json=True
                )
            else:
                tc = batch_client.job.get_task_counts(jobid)
        except batchmodels.BatchErrorException as ex:
            if 'The specified job does not exist' in ex.message.value:
                logger.error('{} job does not exist'.format(jobid))
                continue
            else:
                raise
        else:
            if not settings.raw(config):
                log.append('* active: {}'.format(tc.active))
                log.append('* running: {}'.format(tc.running))
                log.append('* completed: {}'.format(tc.completed))
                log.append('  * succeeded: {}'.format(tc.succeeded))
                log.append('  * failed: {}'.format(tc.failed))
                logger.info(os.linesep.join(log))
    if util.is_not_empty(raw):
        util.print_raw_json(raw)


def list_tasks(batch_client, config, all=False, jobid=None):
    # type: (azure.batch.batch_service_client.BatchServiceClient, dict,
    #        bool, str, bool) -> bool
    """List tasks for specified jobs
    :param batch_client: The batch client to use.
    :type batch_client: `azure.batch.batch_service_client.BatchServiceClient`
    :param dict config: configuration dict
    :param bool all: all jobs
    :param str jobid: job id to list tasks from
    :rtype: bool
    :return: if all tasks have completed under job(s)
    """
    all_complete = True
    if all:
        jobs = batch_client.job.list()
    else:
        if util.is_none_or_empty(jobid):
            jobs = settings.job_specifications(config)
        else:
            jobs = [{'id': jobid}]
    raw = {}
    for job in jobs:
        if all:
            jobid = job.id
        else:
            jobid = settings.job_id(job)
        log = ['list of tasks for job {}'.format(jobid)]
        i = 0
        try:
            if settings.raw(config):
                raw[jobid] = util.print_raw_paged_output(
                    batch_client.task.list, jobid, return_json=True)
                continue
            tasks = batch_client.task.list(jobid)
            for task in tasks:
                log.extend(log_task(task, jobid))
                if task.state != batchmodels.TaskState.completed:
                    all_complete = False
                i += 1
        except batchmodels.BatchErrorException as ex:
            if 'The specified job does not exist' in ex.message.value:
                logger.error('{} job does not exist'.format(jobid))
                continue
            else:
                raise
        if i == 0:
            logger.error('no tasks found for job {}'.format(jobid))
        else:
            logger.info(os.linesep.join(log))
    if util.is_not_empty(raw):
        util.print_raw_json(raw)
    return all_complete


def list_task_files(batch_client, config, jobid=None, taskid=None):
    # type: (azure.batch.batch_service_client.BatchServiceClient, dict,
    #        str, str) -> None
    """List task files for specified jobs
    :param batch_client: The batch client to use.
    :type batch_client: `azure.batch.batch_service_client.BatchServiceClient`
    :param dict config: configuration dict
    :param str jobid: job id to list
    :param str taskid: task id to list
    """
    if util.is_none_or_empty(jobid):
        jobs = settings.job_specifications(config)
    else:
        jobs = [{'id': jobid}]
    for job in jobs:
        jobid = settings.job_id(job)
        log = ['task file list for job {}'.format(jobid)]
        i = 0
        try:
            tasks = batch_client.task.list(
                jobid,
                task_list_options=batchmodels.TaskListOptions(select='id'))
            for task in tasks:
                if taskid is not None and taskid != task.id:
                    continue
                j = 0
                entry = [
                    '* task id: {}'.format(task.id),
                    '  * job id: {}'.format(jobid),
                ]
                files = batch_client.file.list_from_task(
                    jobid, task.id, recursive=True)
                for file in files:
                    if file.is_directory:
                        continue
                    entry.extend([
                        '  * file: {}'.format(file.name),
                        '    * last modified: {}'.format(
                            file.properties.last_modified),
                        '    * bytes: {}'.format(
                            file.properties.content_length),
                    ])
                    j += 1
                if j == 0:
                    entry.append(
                        '  * no files found'
                    )
                log.extend(entry)
                i += 1
        except batchmodels.BatchErrorException as ex:
            if 'The specified job does not exist' in ex.message.value:
                logger.error('{} job does not exist'.format(jobid))
                continue
            else:
                raise
        if i == 0:
            logger.error('no tasks found for job {}'.format(jobid))
        else:
            logger.info(os.linesep.join(log))


def generate_docker_login_settings(config, for_ssh=False):
    # type: (dict, bool) -> tuple
    """Generate docker login environment variables and command line
    for login/re-login
    :param dict config: configuration object
    :param bool for_ssh: for direct SSH use
    :rtype: tuple
    :return: (env vars, login cmds)
    """
    cmd = []
    env = []
    is_windows = settings.is_windows_pool(config)
    if is_windows and for_ssh:
        return (cmd, env)
    # get registries
    docker_registries = settings.docker_registries(config)
    singularity_registries = settings.singularity_registries(config)
    # get encryption settings
    encrypt = settings.batch_shipyard_encryption_enabled(config)
    # create joinable arrays for env vars
    docker_servers = []
    docker_users = []
    docker_passwords = []
    singularity_servers = []
    singularity_users = []
    singularity_passwords = []
    for registry in docker_registries:
        if registry.registry_server is None:
            docker_servers.append('')
        else:
            docker_servers.append(registry.registry_server)
        docker_users.append(registry.user_name)
        docker_passwords.append(registry.password)
    for registry in singularity_registries:
        if registry.registry_server is None:
            singularity_servers.append('')
        else:
            singularity_servers.append(registry.registry_server)
        singularity_users.append(registry.user_name)
        singularity_passwords.append(registry.password)
    # populate command and env vars
    if len(docker_servers) > 0:
        # create either cmd or env for each
        value = ','.join(docker_servers)
        if for_ssh:
            cmd.append('export DOCKER_LOGIN_SERVER={}'.format(value))
        else:
            env.append(
                batchmodels.EnvironmentSetting(
                    name='DOCKER_LOGIN_SERVER', value=value)
            )
        value = ','.join(docker_users)
        if for_ssh:
            cmd.append('export DOCKER_LOGIN_USERNAME={}'.format(value))
        else:
            env.append(
                batchmodels.EnvironmentSetting(
                    name='DOCKER_LOGIN_USERNAME', value=value)
            )
        value = ','.join(docker_passwords)
        if for_ssh:
            cmd.append('export DOCKER_LOGIN_PASSWORD={}'.format(value))
        else:
            env.append(
                batchmodels.EnvironmentSetting(
                    name='DOCKER_LOGIN_PASSWORD',
                    value=crypto.encrypt_string(encrypt, value, config))
            )
    if len(singularity_servers) > 0:
        # create either cmd or env for each
        value = ','.join(singularity_servers)
        if for_ssh:
            cmd.append('export SINGULARITY_LOGIN_SERVER={}'.format(value))
        else:
            env.append(
                batchmodels.EnvironmentSetting(
                    name='SINGULARITY_LOGIN_SERVER', value=value)
            )
        value = ','.join(singularity_users)
        if for_ssh:
            cmd.append('export SINGULARITY_LOGIN_USERNAME={}'.format(value))
        else:
            env.append(
                batchmodels.EnvironmentSetting(
                    name='SINGULARITY_LOGIN_USERNAME', value=value)
            )
        value = ','.join(singularity_passwords)
        if for_ssh:
            cmd.append('export SINGULARITY_LOGIN_PASSWORD={}'.format(value))
        else:
            env.append(
                batchmodels.EnvironmentSetting(
                    name='SINGULARITY_LOGIN_PASSWORD',
                    value=crypto.encrypt_string(encrypt, value, config))
            )
    # unset env for ssh
    if for_ssh:
        env = None
    # append script execution
    start_mnt = '/'.join((
        settings.temp_disk_mountpoint(config),
        'batch', 'tasks', 'startup',
    ))
    cmd.append('pushd {}/wd'.format(start_mnt))
    cmd.append('./registry_login.sh{}'.format(' -e' if encrypt else ''))
    cmd.append('popd')
    return env, cmd


def check_jobs_for_auto_pool(config):
    # type: (dict) -> bool
    """Check jobs for auto pool
    :param batch_client: The batch client to use.
    :type batch_client: `azure.batch.batch_service_client.BatchServiceClient`
    :param dict config: configuration dict
    :rtype: bool
    :return: if auto pool is enabled
    """
    # ensure all jobspecs uniformly have autopool or all off
    autopool = []
    for jobspec in settings.job_specifications(config):
        if settings.job_auto_pool(jobspec) is None:
            autopool.append(False)
        else:
            autopool.append(True)
    if autopool.count(False) == len(autopool):
        return False
    elif autopool.count(True) == len(autopool):
        logger.debug('autopool detected for jobs')
        return True
    else:
        raise ValueError('all jobs must have auto_pool enabled or disabled')


def _format_generic_task_id(prefix, padding, tasknum):
    # type: (str, bool, int) -> str
    """Format a generic task id from a task number
    :param str prefix: prefix
    :param int padding: zfill task number
    :param int tasknum: task number
    :rtype: str
    :return: generic task id
    """
    return '{}{}'.format(prefix, str(tasknum).zfill(padding))


def _generate_next_generic_task_id(
        batch_client, config, job_id, tasklist=None, reserved=None,
        task_map=None, last_task_id=None, is_merge_task=False,
        federation_id=None):
    # type: (azure.batch.batch_service_client.BatchServiceClient, dict, str,
    #        list, str, dict, str, bool, str) -> Tuple[list, str]
    """Generate the next generic task id
    :param batch_client: The batch client to use.
    :type batch_client: `azure.batch.batch_service_client.BatchServiceClient`
    :param dict config: configuration dict
    :param str job_id: job id
    :param list tasklist: list of current (committed) tasks in job
    :param str reserved: reserved task id
    :param dict task_map: map of pending tasks to add to the job
    :param str last_task_id: last task id
    :param bool is_merge_task: is merge task
    :param str federation_id: federation id
    :rtype: tuple
    :return: (list of committed task ids for job, next generic docker task id)
    """
    # get prefix and padding settings
    prefix = settings.autogenerated_task_id_prefix(config)
    padding = settings.autogenerated_task_id_zfill(config)
    delimiter = prefix if util.is_not_empty(prefix) else ' '
    if is_merge_task:
        prefix = 'merge-{}'.format(prefix)
    # get filtered, sorted list of generic docker task ids
    try:
        if tasklist is None and util.is_none_or_empty(federation_id):
            tasklist = batch_client.task.list(
                job_id,
                task_list_options=batchmodels.TaskListOptions(
                    filter='startswith(id, \'{}\')'.format(prefix)
                    if util.is_not_empty(prefix) else None,
                    select='id'))
            tasklist = list(tasklist)
        tasknum = sorted(
            [int(x.id.split(delimiter)[-1]) for x in tasklist])[-1] + 1
    except (batchmodels.BatchErrorException, IndexError, TypeError):
        tasknum = 0
    if reserved is not None:
        tasknum_reserved = int(reserved.split(delimiter)[-1])
        while tasknum == tasknum_reserved:
            tasknum += 1
    id = _format_generic_task_id(prefix, padding, tasknum)
    if task_map is not None:
        while id in task_map:
            try:
                if (last_task_id is not None and
                        last_task_id.startswith(prefix)):
                    tasknum = int(last_task_id.split(delimiter)[-1])
                    last_task_id = None
            except Exception:
                last_task_id = None
            tasknum += 1
            id = _format_generic_task_id(prefix, padding, tasknum)
    return tasklist, id


def _submit_task_sub_collection(
        batch_client, job_id, start, end, slice, all_tasks, task_map):
    # type: (batch.BatchServiceClient, str, int, int, int, list, dict) -> None
    """Submits a sub-collection of tasks, do not call directly
    :param batch_client: The batch client to use.
    :type batch_client: `azure.batch.batch_service_client.BatchServiceClient`
    :param str job_id: job to add to
    :param int start: start offset, includsive
    :param int end: end offset, exclusive
    :param int slice: slice width
    :param list all_tasks: list of all task ids
    :param dict task_map: task collection map to add
    """
    initial_slice = slice
    while True:
        chunk_end = start + slice
        if chunk_end > end:
            chunk_end = end
        chunk = all_tasks[start:chunk_end]
        logger.debug('submitting {} tasks ({} -> {}) to job {}'.format(
            len(chunk), start, chunk_end - 1, job_id))
        try:
            results = batch_client.task.add_collection(job_id, chunk)
        except batchmodels.BatchErrorException as e:
            if e.error.code == 'RequestBodyTooLarge':
                # collection contents are too large, reduce and retry
                if slice == 1:
                    raise
                slice = slice >> 1
                if slice < 1:
                    slice = 1
                logger.error(
                    ('task collection slice was too big, retrying with '
                     'slice={}').format(slice))
                continue
        else:
            # go through result and retry just failed tasks
            while True:
                retry = []
                for result in results.value:
                    if result.status == batchmodels.TaskAddStatus.client_error:
                        de = None
                        if result.error.values is not None:
                            de = [
                                '{}: {}'.format(x.key, x.value)
                                for x in result.error.values
                            ]
                        logger.error(
                            ('skipping retry of adding task {} as it '
                             'returned a client error (code={} message={} {}) '
                             'for job {}, taskspec: {}').format(
                                 result.task_id, result.error.code,
                                 result.error.message,
                                 ' '.join(de) if de is not None else '',
                                 job_id, task_map[result.task_id]))
                    elif (result.status ==
                          batchmodels.TaskAddStatus.server_error):
                        retry.append(task_map[result.task_id])
                if len(retry) > 0:
                    logger.debug('retrying adding {} tasks to job {}'.format(
                        len(retry), job_id))
                    results = batch_client.task.add_collection(job_id, retry)
                else:
                    break
        if chunk_end == end:
            break
        start = chunk_end
        slice = initial_slice


def _add_task_collection(batch_client, job_id, task_map):
    # type: (batch.BatchServiceClient, str, dict) -> None
    """Add a collection of tasks to a job
    :param batch_client: The batch client to use.
    :type batch_client: `azure.batch.batch_service_client.BatchServiceClient`
    :param str job_id: job to add to
    :param dict task_map: task collection map to add
    """
    all_tasks = list(task_map.values())
    slice = 100  # can only submit up to 100 tasks at a time
    with concurrent.futures.ThreadPoolExecutor(
            max_workers=_MAX_EXECUTOR_WORKERS) as executor:
        for start in range(0, len(all_tasks), slice):
            end = start + slice
            if end > len(all_tasks):
                end = len(all_tasks)
            executor.submit(
                _submit_task_sub_collection, batch_client, job_id, start, end,
                end - start, all_tasks, task_map)
    logger.info('submitted all {} tasks to job {}'.format(
        len(task_map), job_id))


def _generate_non_native_env_dump(env_vars, envfile):
    # type: (dict, str) -> str
    """Generate env dump command for non-native tasks
    :param dict env_vars: env vars
    :param str envfile: env file
    """
    exclude = [
        '^{}='.format(x) for x in _ENV_EXCLUDE_LINUX if x not in env_vars
    ]
    if util.is_not_empty(exclude):
        return 'env | grep -vE "{}" > {}'.format('|'.join(exclude), envfile)
    else:
        return 'env | {}'.format(envfile)


def _generate_non_native_env_var(env_vars):
    # type: (dict, str) -> str
    """Generate env dump command for non-native tasks
    :param dict env_vars: env vars
    """
    exclude = [
        '^{}='.format(x) for x in _ENV_EXCLUDE_LINUX if x not in env_vars
    ]
    return '{}'.format('|'.join(exclude))


def _construct_mpi_command(task):
    # type: (dict) -> str
    """Construct the MPI command for MPI tasks
    :parm str task: task settings
    :rtype: str
    :return the mpi command
    """
    mpi_opts = []
    mpi_opts.extend(task.multi_instance.mpi.options)
    processes_per_node = (
        task.multi_instance.mpi.processes_per_node)
    # set mpi options for the different runtimes
    if task.multi_instance.mpi.runtime == 'intelmpi':
        if isinstance(processes_per_node, int):
            mpi_opts.extend([
                '-hosts $AZ_BATCH_HOST_LIST',
                '-np {}'.format(
                    task.multi_instance.num_instances *
                    processes_per_node
                ),
                '-perhost {}'.format(processes_per_node)
            ])
        elif isinstance(processes_per_node, str):
            mpi_opts.extend([
                '-hosts $AZ_BATCH_HOST_LIST',
                '-np $(expr {} \\* $({}))'.format(
                    task.multi_instance.num_instances,
                    processes_per_node
                ),
                '-perhost $({})'.format(processes_per_node)
            ])
    elif task.multi_instance.mpi.runtime == 'mpich':
        if isinstance(processes_per_node, int):
            mpi_opts.extend([
                '-hosts $AZ_BATCH_HOST_LIST',
                '-np {}'.format(
                    task.multi_instance.num_instances *
                    processes_per_node
                ),
                '-ppn {}'.format(processes_per_node)
            ])
        elif isinstance(processes_per_node, str):
            mpi_opts.extend([
                '-hosts $AZ_BATCH_HOST_LIST',
                '-np $(expr {} \\* $({}))'.format(
                    task.multi_instance.num_instances,
                    processes_per_node
                ),
                '-ppn $({})'.format(processes_per_node)
            ])
    elif task.multi_instance.mpi.runtime == 'openmpi':
        mpi_opts.append('--mca btl_tcp_if_include eth0')
        if isinstance(processes_per_node, int):
            mpi_opts.extend([
                '--oversubscribe',
                '-host $AZ_BATCH_HOST_LIST',
                '-np {}'.format(
                    task.multi_instance.num_instances *
                    processes_per_node
                ),
                '--map-by ppr:{}:node'.format(processes_per_node)
            ])
        elif isinstance(processes_per_node, str):
            mpi_opts.extend([
                '--oversubscribe',
                '-host $AZ_BATCH_HOST_LIST',
                '-np $(expr {} \\* $({}))'.format(
                    task.multi_instance.num_instances,
                    processes_per_node
                ),
                '--map-by ppr:$({}):node'.format(
                    processes_per_node)
            ])
    is_singularity = util.is_not_empty(task.singularity_image)
    if is_singularity:
        # build the singularity mpi command
        mpi_singularity_cmd = 'singularity {} {} {} {}'.format(
            task.singularity_cmd,
            ' '.join(task.run_options),
            task.singularity_image,
            task.command)
        mpi_command = '{} {} {}'.format(
            task.multi_instance.mpi.executable_path,
            ' '.join(mpi_opts),
            mpi_singularity_cmd
        )
    else:
        # build the docker mpi command
        if task.multi_instance.mpi.runtime == 'openmpi':
            mpi_opts.append('--allow-run-as-root')
        mpi_command = '{} {} {}'.format(
            task.multi_instance.mpi.executable_path,
            ' '.join(mpi_opts),
            task.command)
    return mpi_command


def _construct_task(
        batch_client, blob_client, keyvault_client, config, federation_id,
        bxfile, bs, native, is_windows, tempdisk, allow_run_on_missing,
        docker_missing_images, singularity_missing_images, cloud_pool,
        pool, jobspec, job_id, job_env_vars, task_map, existing_tasklist,
        reserved_task_id, lasttaskid, is_merge_task, uses_task_dependencies,
        on_task_failure, container_image_refs, _task):
    # type: (batch.BatchServiceClient, azureblob.BlockBlobService,
    #        azure.keyvault.KeyVaultClient, dict, str, tuple,
    #        settings.BatchShipyardSettings, bool, bool, str, bool,
    #        list, list, batchmodels.CloudPool, settings.PoolSettings,
    #        dict, str, dict, dict, list, str, str, bool, bool,
    #        batchmodels.OnTaskFailure, set, dict) -> tuple
    """Contruct a Batch task and add it to the task map
    :param batch_client: The batch client to use.
    :type batch_client: `azure.batch.batch_service_client.BatchServiceClient`
    :param azure.storage.blob.BlockBlobService blob_client: blob client
    :param azure.keyvault.KeyVaultClient keyvault_client: keyvault client
    :param dict config: configuration dict
    :param str federation_id: federation id
    :param tuple bxfile: blobxfer file
    :param settings.BatchShipyardSettings bs: batch shipyard settings
    :param bool native: native pool
    :param bool is_windows: is windows pool
    :param str tempdisk: tempdisk
    :param bool allow_run_on_missing: allow run on missing image
    :param list docker_missing_images: docker missing images
    :param list singularity_missing_images: singularity missing images
    :param batchmodels.CloudPool cloud_pool: cloud pool
    :param settings.PoolSettings pool: pool settings
    :param dict jobspec: job spec
    :param dict job_env_vars: job env vars
    :param dict task_map: task map
    :param list existing_tasklist: existing task list
    :param str reserved_task_id: reserved task id
    :param str lasttaskid: last task id
    :param bool is_merge_task: is merge task
    :param bool uses_task_dependencies: uses task dependencies
    :param batchmodels.OntaskFailure on_task_failure: on task failure
    :param set container_image_refs: container image references
    :param dict _task: task spec
    :rtype: tuple
    :return: (list of committed task ids for job, task id added to task map,
        instance count for task, has gpu task, has ib task)
    """
    _task_id = settings.task_id(_task)
    if util.is_none_or_empty(_task_id):
        existing_tasklist, _task_id = _generate_next_generic_task_id(
            batch_client, config, job_id, tasklist=existing_tasklist,
            reserved=reserved_task_id, task_map=task_map,
            last_task_id=lasttaskid, is_merge_task=is_merge_task,
            federation_id=federation_id)
        settings.set_task_id(_task, _task_id)
    if util.is_none_or_empty(settings.task_name(_task)):
        settings.set_task_name(_task, '{}-{}'.format(job_id, _task_id))
    del _task_id
    task = settings.task_settings(
        cloud_pool, config, pool, jobspec, _task, federation_id=federation_id)
    is_singularity = util.is_not_empty(task.singularity_image)
    if util.is_not_empty(federation_id):
        if is_singularity:
            container_image_refs.add(task.singularity_image)
        else:
            container_image_refs.add(task.docker_image)
    task_ic = 1
    # retrieve keyvault task env vars
    if util.is_not_empty(
            task.environment_variables_keyvault_secret_id):
        task_env_vars = keyvault.get_secret(
            keyvault_client,
            task.environment_variables_keyvault_secret_id,
            value_is_json=True)
        task_env_vars = util.merge_dict(
            task.environment_variables, task_env_vars or {})
    else:
        task_env_vars = task.environment_variables
    # merge job and task env vars
    env_vars = util.merge_dict(job_env_vars, task_env_vars)
    del task_env_vars
    # set gpu env vars
    if task.gpu:
        gpu_env = {
            'CUDA_CACHE_DISABLE': '0',
            'CUDA_CACHE_MAXSIZE': '1073741824',
            # use absolute path due to non-expansion
            'CUDA_CACHE_PATH': '{}/batch/tasks/.nv/ComputeCache'.format(
                tempdisk),
        }
        env_vars = util.merge_dict(env_vars, gpu_env)
        del gpu_env
    taskenv = []
    # check if this is a multi-instance task
    mis = None
    mpi_command = None
    mpi_docker_exec_command = None
    if settings.is_multi_instance_task(_task):
        if util.is_not_empty(task.multi_instance.coordination_command):
            if native:
                if is_windows:
                    cc = ' && '.join(task.multi_instance.coordination_command)
                else:
                    cc = '; '.join(task.multi_instance.coordination_command)
            else:
                coordcmd = [
                    _generate_non_native_env_dump(env_vars, task.envfile),
                ]
                coordcmd.extend(task.multi_instance.coordination_command)
                cc = util.wrap_commands_in_shell(
                    coordcmd, windows=is_windows, wait=False)
                del coordcmd
        else:
            # no-op for singularity
            if is_singularity:
                cc = ':'
        if not native and util.is_none_or_empty(cc):
            raise ValueError(
                ('coordination_command cannot be empty for this '
                 'configuration: native={} singularity={}').format(
                     native, is_singularity))
        mis = batchmodels.MultiInstanceSettings(
            number_of_instances=task.multi_instance.num_instances,
            coordination_command_line=cc,
            common_resource_files=[],
        )
        task_ic = task.multi_instance.num_instances
        del cc
        # add common resource files for multi-instance
        if util.is_not_empty(task.multi_instance.resource_files):
            for rf in task.multi_instance.resource_files:
                mis.common_resource_files.append(
                    batchmodels.ResourceFile(
                        file_path=rf.file_path,
                        http_url=rf.blob_source,
                        file_mode=rf.file_mode,
                    )
                )
        # set application command
        if native:
            if task.multi_instance.mpi is None:
                task_commands = [task.command]
            else:
                mpi_command = _construct_mpi_command(task)
                task_commands = [mpi_command]
        else:
            task_commands = []
            taskenv.append(
                batchmodels.EnvironmentSetting(
                    name='SHIPYARD_ENV_EXCLUDE',
                    value=_generate_non_native_env_var(env_vars)
                )
            )
            taskenv.append(
                batchmodels.EnvironmentSetting(
                    name='SHIPYARD_ENV_FILE',
                    value=task.envfile,
                )
            )
            if task.multi_instance.mpi is not None:
<<<<<<< HEAD
                mpi_command = _construct_mpi_command(task)
                if not is_singularity:
=======
                mpi_opts = []
                mpi_opts.extend(task.multi_instance.mpi.options)
                processes_per_node = (
                    task.multi_instance.mpi.processes_per_node)
                # set mpi options for the different runtimes
                if task.multi_instance.mpi.runtime.startswith('intelmpi'):
                    if processes_per_node is not None:
                        mpi_opts.extend([
                            '-hosts $AZ_BATCH_HOST_LIST',
                            '-np {}'.format(
                                task.multi_instance.num_instances *
                                processes_per_node
                            ),
                            '-perhost {}'.format(processes_per_node)
                        ])
                    if task.infiniband:
                        ib_env = {
                            'I_MPI_FALLBACK': '0',
                            # create a manpath entry for potentially buggy
                            # intel mpivars.sh
                            'MANPATH': '/usr/share/man:/usr/local/man',
                        }
                        if settings.is_networkdirect_rdma_pool(pool.vm_size):
                            ib_env['I_MPI_FABRICS'] = 'shm:dapl'
                            ib_env['I_MPI_DAPL_PROVIDER'] = 'ofa-v2-ib0'
                            ib_env['I_MPI_DYNAMIC_CONNECTION'] = '0'
                            ib_env['I_MPI_DAPL_TRANSLATION_CACHE'] = '0'
                        elif settings.is_sriov_rdma_pool(pool.vm_size):
                            # IntelMPI pre-2019
                            if (task.multi_instance.mpi.runtime ==
                                    'intelmpi_ofa'):
                                ib_env['I_MPI_FABRICS'] = 'shm:ofa'
                            else:
                                # IntelMPI 2019+
                                ib_env['I_MPI_FABRICS'] = 'shm:ofi'
                        env_vars = util.merge_dict(env_vars, ib_env)
                        del ib_env
                elif task.multi_instance.mpi.runtime == 'mpich':
                    if processes_per_node is not None:
                        mpi_opts.extend([
                            '-hosts $AZ_BATCH_HOST_LIST',
                            '-np {}'.format(
                                task.multi_instance.num_instances *
                                processes_per_node
                            ),
                            '-ppn {}'.format(processes_per_node)
                        ])
                elif task.multi_instance.mpi.runtime == 'openmpi':
                    mpi_opts.append('-mca btl_tcp_if_include eth0')
                    if processes_per_node is not None:
                        mpi_opts.extend([
                            '-host {}'.format(
                                ','.join(
                                    ['$AZ_BATCH_HOST_LIST'] *
                                    processes_per_node)
                            ),
                            '-np {}'.format(
                                task.multi_instance.num_instances *
                                processes_per_node
                            ),
                            '-npernode {}'.format(processes_per_node)
                        ])
                if is_singularity:
                    # build the singularity mpi command
                    mpi_singularity_cmd = 'singularity {} {} {} {}'.format(
                        task.singularity_cmd,
                        ' '.join(task.run_options),
                        task.singularity_image,
                        task.command)
                    mpi_command = 'mpirun {} {}'.format(
                        ' '.join(mpi_opts),
                        mpi_singularity_cmd
                    )
                else:
                    # build the docker mpi command
                    if task.multi_instance.mpi.runtime == 'openmpi':
                        mpi_opts.append('--allow-run-as-root')
                    mpi_command = 'mpirun {} {}'.format(
                        ' '.join(mpi_opts),
                        task.command)
>>>>>>> ce0caaa2
                    mpi_docker_exec_command = (
                        'docker exec {} {} $AZ_BATCH_NODE_STARTUP_DIR/wd/'
                        'shipyard_task_runner.sh'.format(
                            ' '.join(task.docker_exec_options),
                            task.name
                        )
                    )
            else:
                # if it's a multi-instance task, but not an mpi task,
                # populate environment settings
                taskenv.append(
                    batchmodels.EnvironmentSetting(
                        name='SHIPYARD_RUNTIME_CMD_OPTS',
                        value=(
                            ' '.join(task.run_options) if is_singularity
                            else ' '.join(task.docker_exec_options)
                        ),
                    )
                )
                taskenv.append(
                    batchmodels.EnvironmentSetting(
                        name='SHIPYARD_RUNTIME',
                        value='singularity' if is_singularity else 'docker',
                    )
                )
                taskenv.append(
                    batchmodels.EnvironmentSetting(
                        name='SHIPYARD_RUNTIME_CMD',
                        value=(
                            task.singularity_cmd if is_singularity else
                            'exec'
                        ),
                    )
                )
                taskenv.append(
                    batchmodels.EnvironmentSetting(
                        name='SHIPYARD_CONTAINER_IMAGE_NAME',
                        value=(
                            task.singularity_image if is_singularity else
                            task.name  # docker exec requires task name
                        ),
                    )
                )
    else:
        if native:
            task_commands = [
                '{}'.format(' ' + task.command) if task.command else ''
            ]
        else:
            task_commands = []
            taskenv.append(
                batchmodels.EnvironmentSetting(
                    name='SHIPYARD_ENV_EXCLUDE',
                    value=_generate_non_native_env_var(env_vars)
                )
            )
            taskenv.append(
                batchmodels.EnvironmentSetting(
                    name='SHIPYARD_ENV_FILE',
                    value=task.envfile,
                )
            )
            taskenv.append(
                batchmodels.EnvironmentSetting(
                    name='SHIPYARD_RUNTIME_CMD_OPTS',
                    value=' '.join(task.run_options)
                )
            )
            taskenv.append(
                batchmodels.EnvironmentSetting(
                    name='SHIPYARD_RUNTIME',
                    value='singularity' if is_singularity else 'docker',
                )
            )
            taskenv.append(
                batchmodels.EnvironmentSetting(
                    name='SHIPYARD_RUNTIME_CMD',
                    value=task.singularity_cmd if is_singularity else 'run',
                )
            )
            taskenv.append(
                batchmodels.EnvironmentSetting(
                    name='SHIPYARD_CONTAINER_IMAGE_NAME',
                    value=(
                        task.singularity_image if is_singularity else
                        task.docker_image
                    ),
                )
            )
    output_files = None
    # get registry login if missing images
    if (not native and allow_run_on_missing and
            (len(docker_missing_images) > 0 or
             len(singularity_missing_images) > 0)):
        loginenv, logincmd = generate_docker_login_settings(config)
        logincmd.extend(task_commands)
        taskenv.extend(loginenv)
        task_commands = logincmd
    # digest any input_data
    addlcmds = data.process_input_data(config, bxfile, _task, on_task=True)
    if addlcmds is not None:
        if native:
            raise RuntimeError(
                'input_data at task-level is not supported on '
                'native container pools')
        task_commands.insert(0, addlcmds)
    if not native:
        if util.is_not_empty(task_commands):
            taskenv.append(
                batchmodels.EnvironmentSetting(
                    name='SHIPYARD_SYSTEM_PROLOGUE_CMD',
                    value=util.wrap_commands_in_shell(
                        task_commands, windows=is_windows),
                )
            )
        task_commands = []
    # execute multi instance pre-exec cmd
    if (util.is_not_empty(task.multi_instance.pre_execution_command)):
        task_commands.insert(0, task.multi_instance.pre_execution_command)
    if not native:
        if util.is_not_empty(task_commands):
            taskenv.append(
                batchmodels.EnvironmentSetting(
                    name='SHIPYARD_USER_PROLOGUE_CMD',
                    value=util.wrap_commands(
                        task_commands, windows=is_windows),
                )
            )
        task_commands = []
    # digest any output data
    addlcmds = data.process_output_data(config, bxfile, _task)
    if addlcmds is not None:
        if native:
            output_files = addlcmds
        else:
            task_commands.append(addlcmds)
    del addlcmds
    if not native:
        if util.is_not_empty(task_commands):
            taskenv.append(
                batchmodels.EnvironmentSetting(
                    name='SHIPYARD_SYSTEM_EPILOGUE_CMD',
                    value=util.wrap_commands_in_shell(
                        task_commands, windows=is_windows),
                )
            )
        taskenv.append(
            batchmodels.EnvironmentSetting(
                name='SHIPYARD_USER_CMD',
                value=mpi_command or task.command,
            )
        )
        if mpi_docker_exec_command is not None:
            task_commands = [mpi_docker_exec_command]
        else:
            task_commands = [
                '$AZ_BATCH_NODE_STARTUP_DIR/wd/shipyard_task_runner.sh'
            ]
    # always add env vars in (host) task to be dumped into container
    # task (if non-native)
    if util.is_not_empty(env_vars):
        for key in env_vars:
            taskenv.append(
                batchmodels.EnvironmentSetting(name=key, value=env_vars[key])
            )
    del env_vars
    # add singularity only vars
    if is_singularity:
        taskenv.append(
            batchmodels.EnvironmentSetting(
                name='SINGULARITY_CACHEDIR',
                value=settings.get_singularity_cachedir(config)
            )
        )
        taskenv.append(
            batchmodels.EnvironmentSetting(
                name='SINGULARITY_SYPGPDIR',
                value=settings.get_singularity_sypgpdir(config)
            )
        )
    # create task
    if util.is_not_empty(task_commands):
        if native:
            if is_windows:
                tc = ' && '.join(task_commands)
            else:
                tc = '; '.join(task_commands)
            tc = tc.strip()
        else:
            tc = util.wrap_commands_in_shell(task_commands, windows=is_windows)
    else:
        tc = ''
    batchtask = batchmodels.TaskAddParameter(
        id=task.id,
        command_line=tc,
        user_identity=(
            _RUN_ELEVATED if task.run_elevated else _RUN_UNELEVATED
        ),
        resource_files=[],
        multi_instance_settings=mis,
        constraints=batchmodels.TaskConstraints(
            retention_time=task.retention_time,
            max_task_retry_count=task.max_task_retries,
            max_wall_clock_time=task.max_wall_time,
        ),
        environment_settings=taskenv,
        output_files=output_files,
    )
    del tc
    if native:
        batchtask.container_settings = batchmodels.TaskContainerSettings(
            container_run_options=' '.join(task.run_options),
            image_name=task.docker_image,
            working_directory=task.working_dir,
        )
    # add additional resource files
    if util.is_not_empty(task.resource_files):
        for rf in task.resource_files:
            batchtask.resource_files.append(
                batchmodels.ResourceFile(
                    file_path=rf.file_path,
                    http_url=rf.blob_source,
                    file_mode=rf.file_mode,
                )
            )
    # add task dependencies
    if (util.is_not_empty(task.depends_on) or
            util.is_not_empty(task.depends_on_range)):
        if util.is_not_empty(task.depends_on_range):
            task_id_ranges = [batchmodels.TaskIdRange(
                start=task.depends_on_range[0], end=task.depends_on_range[1])]
        else:
            task_id_ranges = None
        # need to convert depends_on into python list because it is read
        # from yaml as ruamel.yaml.comments.CommentedSeq. if pickled, this
        # results in an ModuleNotFoundError when loading.
        if util.is_not_empty(task.depends_on):
            task_depends_on = list(task.depends_on)
        else:
            task_depends_on = None
        batchtask.depends_on = batchmodels.TaskDependencies(
            task_ids=task_depends_on,
            task_id_ranges=task_id_ranges,
        )
    # add exit conditions
    if on_task_failure == batchmodels.OnTaskFailure.no_action:
        job_action = None
    else:
        job_action = task.default_exit_options.job_action
    if uses_task_dependencies:
        dependency_action = task.default_exit_options.dependency_action
    else:
        dependency_action = None
    if job_action is not None or dependency_action is not None:
        batchtask.exit_conditions = batchmodels.ExitConditions(
            default=batchmodels.ExitOptions(
                job_action=job_action,
                dependency_action=dependency_action,
            )
        )
    # create task
    if settings.verbose(config):
        if mis is not None:
            logger.debug(
                'multi-instance task coordination command: {}'.format(
                    mis.coordination_command_line))
        logger.debug('task: {} command: {}'.format(
            task.id, batchtask.command_line if native else task.command))
        if native:
            logger.debug('native run options: {}'.format(
                batchtask.container_settings.container_run_options))
    if task.id in task_map:
        raise RuntimeError(
            'duplicate task id detected: {} for job {}'.format(
                task.id, job_id))
    task_map[task.id] = batchtask
    return existing_tasklist, task.id, task_ic, task.gpu, task.infiniband


def _create_auto_scratch_volume(
        batch_client, blob_client, config, pool_id, job_id, shell_script):
    # type: (batch.BatchServiceClient, azureblob.BlockBlobService,
    #        dict, str, str, tuple) -> None
    """Create auto scratch volume
    :param batch_client: The batch client to use.
    :type batch_client: `azure.batch.batch_service_client.BatchServiceClient`
    :param azure.storage.blob.BlockBlobService blob_client: blob client
    :param dict config: configuration dict
    :param str pool_id: pool id
    :param str job_id: job id
    :param tuple asfile: autoscratch file
    """
    # list jobs in pool and set port offset
    jobs = batch_client.job.list(
        job_list_options=batchmodels.JobListOptions(
            filter='executionInfo/poolId eq \'{}\''.format(pool_id))
    )
    offset = 1000 + 10 * (len(list(jobs)) - 1)
    del jobs
    # upload script
    sas_urls = storage.upload_resource_files(blob_client, [shell_script])
    # get pool current dedicated
    pool = batch_client.pool.get(pool_id)
    if pool.current_dedicated_nodes > 0:
        target_nodes = pool.current_dedicated_nodes
    else:
        target_nodes = pool.current_low_priority_nodes
    batchtask = batchmodels.TaskAddParameter(
        id=_AUTOSCRATCH_TASK_ID,
        multi_instance_settings=batchmodels.MultiInstanceSettings(
            number_of_instances=target_nodes,
            coordination_command_line=util.wrap_commands_in_shell([
                '$AZ_BATCH_TASK_DIR/{} setup {}'.format(
                    shell_script[0], job_id)]),
            common_resource_files=[
                batchmodels.ResourceFile(
                    file_path=shell_script[0],
                    http_url=sas_urls[shell_script[0]],
                    file_mode='0755'),
            ],
        ),
        command_line=util.wrap_commands_in_shell([
            '$AZ_BATCH_TASK_DIR/{} start {} {}'.format(
                shell_script[0], job_id, offset)]),
        user_identity=_RUN_ELEVATED,
    )
    # add task
    batch_client.task.add(job_id=job_id, task=batchtask)
    logger.debug(
        'waiting for auto scratch setup task {} in job {} to complete'.format(
            batchtask.id, job_id))
    # wait for beegfs beeond setup task to complete
    while True:
        batchtask = batch_client.task.get(job_id, batchtask.id)
        if batchtask.state == batchmodels.TaskState.completed:
            break
        time.sleep(1)
    if (batchtask.execution_info.result ==
            batchmodels.TaskExecutionResult.failure):
        raise RuntimeError('auto scratch setup failed')
    logger.info(
        'auto scratch setup task {} in job {} completed'.format(
            batchtask.id, job_id))


def add_jobs(
        batch_client, blob_client, table_client, queue_client, keyvault_client,
        config, autopool, jpfile, bxfile, asfile, recreate=False, tail=None,
        federation_id=None):
    # type: (batch.BatchServiceClient, azureblob.BlockBlobService,
    #        azure.cosmosdb.TableClient, azurequeue.QueueService,
    #        azure.keyvault.KeyVaultClient, dict,
    #        batchmodels.PoolSpecification, tuple, tuple, tuple, bool, str,
    #        str) -> None
    """Add jobs
    :param batch_client: The batch client to use.
    :type batch_client: `azure.batch.batch_service_client.BatchServiceClient`
    :param azure.storage.blob.BlockBlobService blob_client: blob client
    :param azure.cosmosdb.TableService table_client: table client
    :param azure.storage.queue.QueueService queue_client: queue_client
    :param azure.keyvault.KeyVaultClient keyvault_client: keyvault client
    :param dict config: configuration dict
    :param batchmodels.PoolSpecification autopool: auto pool specification
    :param tuple jpfile: jobprep file
    :param tuple bxfile: blobxfer file
    :param tuple asfile: autoscratch file
    :param bool recreate: recreate job if completed
    :param str tail: tail specified file of last job/task added
    :param str federation_id: federation id
    """
    # check option compatibility
    if util.is_not_empty(federation_id):
        if autopool is not None:
            raise RuntimeError(
                'cannot create an auto-pool job within a federation')
        if recreate:
            raise RuntimeError(
                'cannot recreate a job within a federation')
        if tail is not None:
            raise RuntimeError(
                'cannot tail task output for the specified file within '
                'a federation')
    bs = settings.batch_shipyard_settings(config)
    pool = settings.pool_settings(config)
    native = settings.is_native_docker_pool(
        config, vm_config=pool.vm_configuration)
    is_windows = settings.is_windows_pool(
        config, vm_config=pool.vm_configuration)
    # check pool validity
    try:
        cloud_pool = batch_client.pool.get(pool.id)
    except batchmodels.BatchErrorException as ex:
        if 'The specified pool does not exist' in ex.message.value:
            cloud_pool = None
            if autopool is None and util.is_none_or_empty(federation_id):
                logger.error('{} pool does not exist'.format(pool.id))
                if not util.confirm_action(
                        config,
                        'add jobs to nonexistant pool {}'.format(pool.id)):
                    logger.error(
                        'not submitting jobs to nonexistant pool {}'.format(
                            pool.id))
                    return
        else:
            raise
    if (autopool is None and cloud_pool is not None and
            util.is_none_or_empty(federation_id) and
            cloud_pool.state != batchmodels.PoolState.active):
        logger.error(
            'Cannot submit jobs to pool {} which is not in active '
            'state'.format(pool.id))
        return
    if settings.verbose(config):
        task_prog_mod = 1000
    else:
        task_prog_mod = 10000
    # pre-process jobs and tasks
    tempdisk = settings.temp_disk_mountpoint(config)
    docker_images = settings.global_resources_docker_images(config)
    singularity_images = settings.global_resources_singularity_images(config)
    autoscratch_avail = pool.per_job_auto_scratch
    autoscratch_avail = True
    lastjob = None
    lasttaskid = None
    tasksadded = False
    raw_output = {}
    for jobspec in settings.job_specifications(config):
        job_id = settings.job_id(jobspec)
        lastjob = job_id
        # perform checks:
        # 1. check docker images in task against pre-loaded on pool
        # 2. if tasks have exit condition job actions
        # 3. if tasks have dependencies, set it if so
        # 4. if there are multi-instance tasks
        auto_complete = settings.job_auto_complete(jobspec)
        jobschedule = None
        multi_instance = False
        mi_docker_container_name = None
        reserved_task_id = None
        on_task_failure = batchmodels.OnTaskFailure.no_action
        uses_task_dependencies = settings.job_force_enable_task_dependencies(
            jobspec)
        docker_missing_images = []
        singularity_missing_images = []
        allow_run_on_missing = settings.job_allow_run_on_missing(jobspec)
        existing_tasklist = None
        has_merge_task = settings.job_has_merge_task(jobspec)
        max_instance_count_in_job = 0
        instances_required_in_job = 0
        autoscratch_required = settings.job_requires_auto_scratch(jobspec)
        # set federation overrides from constraints
        if util.is_not_empty(federation_id):
            if autoscratch_required:
                raise ValueError(
                    'auto_scratch is incompatible with federations, please '
                    'use glusterfs_on_compute instead')
            fed_constraints = settings.job_federation_constraint_settings(
                jobspec, federation_id)
            if fed_constraints.pool.native is not None:
                native = fed_constraints.pool.native
            if fed_constraints.pool.windows is not None:
                is_windows = fed_constraints.pool.windows
            allow_run_on_missing = True
        else:
            fed_constraints = None
        if settings.verbose(config):
            logger.debug(
                'collating or generating tasks: please be patient, this may '
                'take a while if there is a large volume of tasks or if the '
                'job contains large task_factory specifications')
        ntasks = 0
        for task in settings.job_tasks(config, jobspec):
            ntasks += 1
            if ntasks % task_prog_mod == 0:
                logger.debug('{} tasks collated so far'.format(ntasks))
            # check if task docker image is set in config.json
            di = settings.task_docker_image(task)
            if util.is_not_empty(di) and di not in docker_images:
                if allow_run_on_missing:
                    logger.warning(
                        ('docker image {} not pre-loaded on pool for a '
                         'task specified in job {}').format(di, job_id))
                    docker_missing_images.append(di)
                else:
                    raise RuntimeError(
                        ('not submitting job {} with missing docker image {} '
                         'pre-load on pool {} without job-level '
                         'allow_run_on_missing_image option').format(
                             job_id, di, pool.id))
            si = settings.task_singularity_image(task)
            if util.is_not_empty(si) and si not in singularity_images:
                if allow_run_on_missing:
                    logger.warning(
                        ('singularity image {} not pre-loaded on pool for a '
                         'task specified in job {}').format(si, job_id))
                    singularity_missing_images.append(si)
                else:
                    raise RuntimeError(
                        ('not submitting job {} with missing singularity '
                         'image {} pre-load on pool {} without job-level '
                         'allow_run_on_missing_image option').format(
                             job_id, si, pool.id))
            del di
            del si
            if (on_task_failure != batchmodels.OnTaskFailure.
                    perform_exit_options_job_action and
                    settings.has_task_exit_condition_job_action(
                        jobspec, task)):
                on_task_failure = (
                    batchmodels.OnTaskFailure.perform_exit_options_job_action
                )
            # do not break, check to ensure ids are set on each task if
            # task dependencies are set
            if settings.has_depends_on_task(task) or has_merge_task:
                uses_task_dependencies = True
            if settings.is_multi_instance_task(task):
                if multi_instance and auto_complete:
                    raise ValueError(
                        'cannot specify more than one multi-instance task '
                        'per job with auto completion enabled')
                multi_instance = True
                mi_docker_container_name = settings.task_name(task)
                if util.is_none_or_empty(mi_docker_container_name):
                    _id = settings.task_id(task)
                    if util.is_none_or_empty(_id):
                        existing_tasklist, reserved_task_id = \
                            _generate_next_generic_task_id(
                                batch_client, config, job_id,
                                tasklist=existing_tasklist,
                                federation_id=federation_id)
                        settings.set_task_id(task, reserved_task_id)
                        _id = '{}-{}'.format(job_id, reserved_task_id)
                    settings.set_task_name(task, _id)
                    mi_docker_container_name = settings.task_name(task)
                    del _id
        # define max task retry count constraint for this task if set
        job_constraints = None
        max_task_retries = settings.job_max_task_retries(jobspec)
        max_wall_time = settings.job_max_wall_time(jobspec)
        if max_task_retries is not None or max_wall_time is not None:
            job_constraints = batchmodels.JobConstraints(
                max_task_retry_count=max_task_retries,
                max_wall_clock_time=max_wall_time,
            )
        # construct job prep
        jpcmd = []
        if not native and util.is_none_or_empty(federation_id):
            if len(docker_missing_images) > 0 and allow_run_on_missing:
                # we don't want symmetric difference as we just want to
                # block on pre-loaded images only
                dgr = list(set(docker_images) - set(docker_missing_images))
            else:
                dgr = docker_images
            if len(singularity_missing_images) > 0 and allow_run_on_missing:
                sgr = list(
                    set(singularity_images) - set(singularity_missing_images)
                )
            else:
                sgr = singularity_images
            gr = ''
            if len(dgr) > 0:
                gr = ','.join(dgr)
            gr = '{}#'.format(gr)
            if len(sgr) > 0:
                sgr = [util.singularity_image_name_on_disk(x) for x in sgr]
                gr = '{}{}'.format(gr, ','.join(sgr))
            if util.is_not_empty(gr):
                jpcmd.append('$AZ_BATCH_NODE_STARTUP_DIR/wd/{} "{}"'.format(
                    jpfile[0], gr))
            del dgr
            del sgr
            del gr
        # job prep: digest any input_data
        addlcmds = data.process_input_data(config, bxfile, jobspec)
        if addlcmds is not None:
            if util.is_not_empty(federation_id):
                tfm = 'alfpark/batch-shipyard:{}-cargo'.format(__version__)
                if tfm in addlcmds:
                    raise RuntimeError(
                        'input_data:azure_batch is not supported at the '
                        'job-level for federations')
            jpcmd.append(addlcmds)
        del addlcmds
        user_jp = settings.job_preparation_command(jobspec)
        if user_jp is not None:
            jpcmd.append(user_jp)
        del user_jp
        jptask = None
        if len(jpcmd) > 0:
            jptask = batchmodels.JobPreparationTask(
                command_line=util.wrap_commands_in_shell(
                    jpcmd, windows=is_windows),
                wait_for_success=True,
                user_identity=_RUN_ELEVATED,
                rerun_on_node_reboot_after_success=False,
                environment_settings=[
                    batchmodels.EnvironmentSetting(
                        name='SINGULARITY_CACHEDIR',
                        value=settings.get_singularity_cachedir(config)
                    ),
                    batchmodels.EnvironmentSetting(
                        name='SINGULARITY_SYPGPDIR',
                        value=settings.get_singularity_sypgpdir(config)
                    ),
                ],
            )
        del jpcmd
        # construct job release
        jrtask = None
        jrtaskcmd = []
        if autoscratch_required and autoscratch_avail:
            jrtaskcmd.append(
                '$AZ_BATCH_NODE_ROOT_DIR/workitems/{}/job-1/{}/{} '
                'stop {}'.format(
                    job_id, _AUTOSCRATCH_TASK_ID, asfile[0], job_id)
            )
        if multi_instance and auto_complete and not native:
            jrtaskcmd.extend([
                'docker kill {}'.format(mi_docker_container_name),
                'docker rm -v {}'.format(mi_docker_container_name)
            ])
        user_jr = settings.job_release_command(jobspec)
        if user_jr is not None:
            jrtaskcmd.append(user_jr)
        del user_jr
        if util.is_not_empty(jrtaskcmd):
            jrtask = batchmodels.JobReleaseTask(
                command_line=util.wrap_commands_in_shell(
                    jrtaskcmd, windows=is_windows),
                user_identity=_RUN_ELEVATED,
            )
            # job prep task must exist
            if jptask is None:
                jptask = batchmodels.JobPreparationTask(
                    command_line='echo',
                    wait_for_success=False,
                    user_identity=_RUN_ELEVATED,
                    rerun_on_node_reboot_after_success=False,
                )
        del jrtaskcmd
        # construct pool info
        if autopool is None:
            pool_info = batchmodels.PoolInformation(pool_id=pool.id)
        else:
            autopool_settings = settings.job_auto_pool(jobspec)
            if autopool_settings is None:
                raise ValueError(
                    'auto_pool settings is invalid for job {}'.format(
                        settings.job_id(jobspec)))
            if autopool_settings.pool_lifetime == 'job_schedule':
                autopool_plo = batchmodels.PoolLifetimeOption.job_schedule
            else:
                autopool_plo = batchmodels.PoolLifetimeOption(
                    autopool_settings.pool_lifetime)
            pool_info = batchmodels.PoolInformation(
                auto_pool_specification=batchmodels.AutoPoolSpecification(
                    auto_pool_id_prefix=pool.id,
                    pool_lifetime_option=autopool_plo,
                    keep_alive=autopool_settings.keep_alive,
                    pool=autopool,
                )
            )
        # get base env vars from job
        jevs = settings.job_environment_variables(jobspec)
        _jevs_secid = \
            settings.job_environment_variables_keyvault_secret_id(jobspec)
        if util.is_not_empty(_jevs_secid):
            _jevs = keyvault.get_secret(
                keyvault_client, _jevs_secid, value_is_json=True)
            jevs = util.merge_dict(jevs, _jevs or {})
            del _jevs
        del _jevs_secid
        job_env_vars = []
        for jev in jevs:
            job_env_vars.append(batchmodels.EnvironmentSetting(
                name=jev, value=jevs[jev]))
        # create jobschedule
        recurrence = settings.job_recurrence(jobspec)
        if recurrence is not None:
            if autoscratch_required:
                raise ValueError(
                    'auto_scratch is incompatible with recurrences, please '
                    'use glusterfs_on_compute instead')
            if recurrence.job_manager.monitor_task_completion:
                kill_job_on_completion = True
            else:
                kill_job_on_completion = False
            if auto_complete:
                if kill_job_on_completion:
                    logger.warning(
                        ('overriding monitor_task_completion with '
                         'auto_complete for job schedule {}').format(
                             job_id))
                    kill_job_on_completion = False
                on_all_tasks_complete = (
                    batchmodels.OnAllTasksComplete.terminate_job
                )
            else:
                if not kill_job_on_completion:
                    logger.error(
                        ('recurrence specified for job schedule {}, but '
                         'auto_complete and monitor_task_completion are '
                         'both disabled').format(job_id))
                    if not util.confirm_action(
                            config, 'continue adding job schedule {}'.format(
                                job_id)):
                        continue
                on_all_tasks_complete = (
                    batchmodels.OnAllTasksComplete.no_action
                )
            # check pool settings for kill job on completion
            if (kill_job_on_completion and
                    util.is_none_or_empty(federation_id)):
                if cloud_pool is not None:
                    total_vms = (
                        cloud_pool.current_dedicated_nodes +
                        cloud_pool.current_low_priority_nodes
                        if recurrence.job_manager.allow_low_priority_node
                        else 0
                    )
                    total_slots = cloud_pool.max_tasks_per_node * total_vms
                else:
                    total_vms = (
                        pool.vm_count.dedicated +
                        pool.vm_count.low_priority
                        if recurrence.job_manager.allow_low_priority_node
                        else 0
                    )
                    total_slots = pool.max_tasks_per_node * total_vms
                if total_slots == 1:
                    logger.error(
                        ('Only 1 scheduling slot available which is '
                         'incompatible with the monitor_task_completion '
                         'setting. Please add more nodes to pool {}.').format(
                             pool.id)
                    )
                    if not util.confirm_action(
                            config, 'continue adding job schedule {}'.format(
                                job_id)):
                        continue
            jmimgname = 'alfpark/batch-shipyard:{}-cargo'.format(__version__)
            if is_windows:
                jmimgname = '{}-windows'.format(jmimgname)
                jscmdline = (
                    'C:\\batch-shipyard\\recurrent_job_manager.cmd{}'
                ).format(' --monitor' if kill_job_on_completion else '')
            else:
                jscmdline = (
                    '/opt/batch-shipyard/recurrent_job_manager.sh{}'
                ).format(' --monitor' if kill_job_on_completion else '')
            if native:
                jscs = batchmodels.TaskContainerSettings(
                    container_run_options='--rm',
                    image_name=jmimgname)
            else:
                jscs = None
                envfile = '.shipyard.envlist'
                jscmd = [
                    _generate_non_native_env_dump(jevs, envfile),
                ]
                bind = (
                    '-v $AZ_BATCH_TASK_DIR:$AZ_BATCH_TASK_DIR '
                    '-w $AZ_BATCH_TASK_WORKING_DIR'
                )
                jscmd.append(
                    ('docker run --rm --env-file {envfile} {bind} '
                     '{jmimgname} {jscmdline}').format(
                         envfile=envfile, bind=bind, jmimgname=jmimgname,
                         jscmdline=jscmdline)
                )
                jscmdline = util.wrap_commands_in_shell(
                    jscmd, windows=is_windows)
                del bind
                del jscmd
                del envfile
            del jmimgname
            jobschedule = batchmodels.JobScheduleAddParameter(
                id=job_id,
                schedule=batchmodels.Schedule(
                    do_not_run_until=recurrence.schedule.do_not_run_until,
                    do_not_run_after=recurrence.schedule.do_not_run_after,
                    start_window=recurrence.schedule.start_window,
                    recurrence_interval=recurrence.schedule.
                    recurrence_interval,
                ),
                job_specification=batchmodels.JobSpecification(
                    pool_info=pool_info,
                    priority=settings.job_priority(jobspec),
                    uses_task_dependencies=uses_task_dependencies,
                    on_all_tasks_complete=on_all_tasks_complete,
                    on_task_failure=on_task_failure,
                    constraints=job_constraints,
                    job_manager_task=batchmodels.JobManagerTask(
                        id='shipyard-jmtask',
                        command_line=jscmdline,
                        container_settings=jscs,
                        environment_settings=job_env_vars,
                        kill_job_on_completion=kill_job_on_completion,
                        user_identity=_RUN_ELEVATED,
                        run_exclusive=recurrence.job_manager.run_exclusive,
                        authentication_token_settings=batchmodels.
                        AuthenticationTokenSettings(
                            access=[batchmodels.AccessScope.job]),
                        allow_low_priority_node=recurrence.job_manager.
                        allow_low_priority_node,
                        resource_files=[],
                    ),
                    job_preparation_task=jptask,
                    job_release_task=jrtask,
                    metadata=[
                        batchmodels.MetadataItem(
                            name=settings.get_metadata_version_name(),
                            value=__version__,
                        ),
                    ],
                )
            )
            del jscs
            del jscmdline
        del recurrence
        # create job
        if jobschedule is None:
            job = batchmodels.JobAddParameter(
                id=job_id,
                pool_info=pool_info,
                constraints=job_constraints,
                uses_task_dependencies=uses_task_dependencies,
                on_task_failure=on_task_failure,
                job_preparation_task=jptask,
                job_release_task=jrtask,
                common_environment_settings=job_env_vars,
                metadata=[
                    batchmodels.MetadataItem(
                        name=settings.get_metadata_version_name(),
                        value=__version__,
                    ),
                ],
                priority=settings.job_priority(jobspec),
            )
            try:
                if util.is_none_or_empty(federation_id):
                    logger.info('Adding job {} to pool {}'.format(
                        job_id, pool.id))
                    batch_client.job.add(job)
                else:
                    logger.info(
                        'deferring adding job {} for federation {}'.format(
                            job_id, federation_id))
                if settings.verbose(config) and jptask is not None:
                    logger.debug('Job prep command: {}'.format(
                        jptask.command_line))
            except batchmodels.BatchErrorException as ex:
                if ('The specified job is already in a completed state.' in
                        ex.message.value):
                    if recreate:
                        # get job state
                        _job = batch_client.job.get(job_id)
                        if _job.state == batchmodels.JobState.completed:
                            delete_or_terminate_jobs(
                                batch_client, config, True, jobid=job_id,
                                wait=True)
                            time.sleep(1)
                            batch_client.job.add(job)
                    else:
                        raise
                elif 'The specified job already exists' in ex.message.value:
                    # cannot re-use an existing job if multi-instance due to
                    # job release requirement
                    if multi_instance and auto_complete:
                        raise
                    else:
                        # retrieve job and check for version consistency
                        _job = batch_client.job.get(job_id)
                        _check_metadata_mismatch('job', _job.metadata)
                        # check for task dependencies and job actions
                        # compatibility
                        if (uses_task_dependencies and
                                not _job.uses_task_dependencies):
                            raise RuntimeError(
                                ('existing job {} has an incompatible task '
                                 'dependency setting: existing={} '
                                 'desired={}').format(
                                     job_id, _job.uses_task_dependencies,
                                     uses_task_dependencies))
                        if (_job.on_task_failure != on_task_failure):
                            raise RuntimeError(
                                ('existing job {} has an incompatible '
                                 'on_task_failure setting: existing={} '
                                 'desired={}').format(
                                     job_id, _job.on_task_failure.value,
                                     on_task_failure.value))
                        if autoscratch_required:
                            try:
                                _astask = batch_client.task.get(
                                    job_id, _AUTOSCRATCH_TASK_ID)
                                if (_astask.execution_info.result ==
                                        batchmodels.TaskExecutionResult.
                                        success):
                                    autoscratch_required = False
                                else:
                                    raise RuntimeError(
                                        'existing job {} auto-scratch setup '
                                        'task failed'.format(job_id))
                            except batchmodels.BatchErrorException as ex:
                                if ('The specified task does not exist' in
                                        ex.message.value):
                                    raise RuntimeError(
                                        'existing job {} does not have an '
                                        'auto-scratch setup task'.format(
                                            job_id))
                else:
                    raise
            if autoscratch_required and autoscratch_avail:
                _create_auto_scratch_volume(
                    batch_client, blob_client, config, pool.id, job_id, asfile)
        del mi_docker_container_name
        # add all tasks under job
        container_image_refs = set()
        task_map = {}
        has_gpu_task = False
        has_ib_task = False
        logger.debug(
            'constructing {} task specifications for submission '
            'to job {}'.format(ntasks, job_id))
        ntasks = 0
        for _task in settings.job_tasks(config, jobspec):
            ntasks += 1
            if ntasks % task_prog_mod == 0:
                logger.debug('{} tasks constructed so far'.format(ntasks))
            existing_tasklist, lasttaskid, lasttaskic, gpu, ib = \
                _construct_task(
                    batch_client, blob_client, keyvault_client, config,
                    federation_id, bxfile, bs, native, is_windows, tempdisk,
                    allow_run_on_missing, docker_missing_images,
                    singularity_missing_images, cloud_pool,
                    pool, jobspec, job_id, jevs, task_map,
                    existing_tasklist, reserved_task_id, lasttaskid, False,
                    uses_task_dependencies, on_task_failure,
                    container_image_refs, _task
                )
            if not has_gpu_task and gpu:
                has_gpu_task = True
            if not has_ib_task and ib:
                has_ib_task = True
            instances_required_in_job += lasttaskic
            if lasttaskic > max_instance_count_in_job:
                max_instance_count_in_job = lasttaskic
        merge_task_id = None
        if has_merge_task:
            ntasks += 1
            _task = settings.job_merge_task(jobspec)
            existing_tasklist, merge_task_id, lasttaskic, gpu, ib = \
                _construct_task(
                    batch_client, blob_client, keyvault_client, config,
                    federation_id, bxfile, bs, native, is_windows, tempdisk,
                    allow_run_on_missing, docker_missing_images,
                    singularity_missing_images, cloud_pool,
                    pool, jobspec, job_id, jevs, task_map,
                    existing_tasklist, reserved_task_id, lasttaskid, True,
                    uses_task_dependencies, on_task_failure,
                    container_image_refs, _task)
            if not has_gpu_task and gpu:
                has_gpu_task = True
            if not has_ib_task and ib:
                has_ib_task = True
            instances_required_in_job += lasttaskic
            if lasttaskic > max_instance_count_in_job:
                max_instance_count_in_job = lasttaskic
            # set dependencies on merge task
            merge_task = task_map.pop(merge_task_id)
            merge_task.depends_on = batchmodels.TaskDependencies(
                task_ids=list(task_map.keys()),
            )
            # check task_ids len doesn't exceed max
            if len(''.join(merge_task.depends_on.task_ids)) >= 64000:
                raise RuntimeError(
                    ('merge_task dependencies for job {} are too large, '
                     'please limit the the number of tasks').format(job_id))
            # add merge task into map
            task_map[merge_task_id] = merge_task
        logger.debug(
            'submitting {} task specifications to job {}'.format(
                ntasks, job_id))
        del ntasks
        # construct required registries for federation
        registries = construct_registry_list_for_federation(
            config, federation_id, fed_constraints, container_image_refs)
        del container_image_refs
        # submit job schedule if required
        if jobschedule is not None:
            taskmaploc = 'jobschedules/{}/{}'.format(
                job_id, _TASKMAP_PICKLE_FILE)
            # pickle and upload task map
            sas_url = storage.pickle_and_upload(
                blob_client, task_map, taskmaploc, federation_id=federation_id)
            # attach as resource file to jm task
            jobschedule.job_specification.job_manager_task.resource_files.\
                append(
                    batchmodels.ResourceFile(
                        file_path=_TASKMAP_PICKLE_FILE,
                        http_url=sas_url,
                        file_mode='0640',
                    )
                )
            # submit job schedule
            if util.is_none_or_empty(federation_id):
                logger.info('Adding jobschedule {} to pool {}'.format(
                    job_id, pool.id))
                try:
                    batch_client.job_schedule.add(jobschedule)
                except Exception:
                    # delete uploaded task map
                    storage.delete_resource_file(blob_client, taskmaploc)
                    raise
            else:
                if storage.check_if_job_exists_in_federation(
                        table_client, federation_id, jobschedule.id):
                    # do not delete uploaded task map as the existing job
                    # schedule will require it
                    raise RuntimeError(
                        'job schedule {} exists in federation id {}'.format(
                            jobschedule.id, federation_id))
                kind = 'job_schedule'
                unique_id = uuid.uuid4()
                # ensure task dependencies are self-contained
                if uses_task_dependencies:
                    try:
                        task_map = rewrite_task_dependencies_for_federation(
                            table_client, federation_id, jobschedule.id, kind,
                            unique_id, task_map, merge_task_id)
                    except Exception:
                        # delete uploaded task map
                        storage.delete_resource_file(
                            blob_client, taskmaploc,
                            federation_id=federation_id)
                        raise
                    # pickle and re-upload task map
                    sas_url = storage.pickle_and_upload(
                        blob_client, task_map, taskmaploc,
                        federation_id=federation_id)
                logger.debug(
                    'submitting job schedule {} for federation {}'.format(
                        jobschedule.id, federation_id))
                # encapsulate job schedule/task map info in json
                queue_data, jsloc = \
                    generate_info_metadata_for_federation_message(
                        blob_client, config, unique_id, federation_id,
                        fed_constraints, registries, kind, jobschedule.id,
                        jobschedule, native, is_windows, auto_complete,
                        multi_instance, uses_task_dependencies,
                        has_gpu_task, has_ib_task, max_instance_count_in_job,
                        instances_required_in_job, has_merge_task,
                        merge_task_id, task_map
                    )
                # enqueue action to global queue
                logger.debug('enqueuing action {} to federation {}'.format(
                    unique_id, federation_id))
                try:
                    storage.add_job_to_federation(
                        table_client, queue_client, config, federation_id,
                        unique_id, queue_data, kind)
                except Exception:
                    # delete uploaded files
                    storage.delete_resource_file(
                        blob_client, taskmaploc, federation_id=federation_id)
                    storage.delete_resource_file(
                        blob_client, jsloc, federation_id=federation_id)
                    raise
                # add to raw output
                if settings.raw(config):
                    raw_output[jobschedule.id] = {
                        'federation': {
                            'id': federation_id,
                            'storage': {
                                'account': storage.get_storageaccount(),
                                'endpoint':
                                storage.get_storageaccount_endpoint(),
                            },
                        },
                        'kind': kind,
                        'action': 'add',
                        'unique_id': str(unique_id),
                        'tasks_per_recurrence': len(task_map),
                    }
        else:
            # add task collection to job
            if util.is_none_or_empty(federation_id):
                _add_task_collection(batch_client, job_id, task_map)
                # patch job if job autocompletion is needed
                if auto_complete:
                    batch_client.job.patch(
                        job_id=job_id,
                        job_patch_parameter=batchmodels.JobPatchParameter(
                            on_all_tasks_complete=batchmodels.
                            OnAllTasksComplete.terminate_job))
            else:
                if (storage.federation_requires_unique_job_ids(
                        table_client, federation_id) and
                        storage.check_if_job_exists_in_federation(
                            table_client, federation_id, job_id)):
                    raise RuntimeError(
                        'job {} exists in federation id {} requiring unique '
                        'job ids'.format(job_id, federation_id))
                kind = 'job'
                unique_id = uuid.uuid4()
                if uses_task_dependencies:
                    task_map = rewrite_task_dependencies_for_federation(
                        table_client, federation_id, job_id, kind, unique_id,
                        task_map, merge_task_id)
                logger.debug('submitting job {} for federation {}'.format(
                    job_id, federation_id))
                # encapsulate job/task map info in json
                queue_data, jloc = \
                    generate_info_metadata_for_federation_message(
                        blob_client, config, unique_id, federation_id,
                        fed_constraints, registries, kind, job_id, job,
                        native, is_windows, auto_complete, multi_instance,
                        uses_task_dependencies, has_gpu_task,
                        has_ib_task, max_instance_count_in_job,
                        instances_required_in_job, has_merge_task,
                        merge_task_id, task_map
                    )
                # enqueue action to global queue
                logger.debug('enqueuing action {} to federation {}'.format(
                    unique_id, federation_id))
                try:
                    storage.add_job_to_federation(
                        table_client, queue_client, config, federation_id,
                        unique_id, queue_data, kind)
                except Exception:
                    # delete uploaded files
                    storage.delete_resource_file(
                        blob_client, jloc, federation_id=federation_id)
                    raise
                # add to raw output
                if settings.raw(config):
                    raw_output[job_id] = {
                        'federation': {
                            'id': federation_id,
                            'storage': {
                                'account': storage.get_storageaccount(),
                                'endpoint':
                                storage.get_storageaccount_endpoint(),
                            },
                        },
                        'kind': kind,
                        'action': 'add',
                        'unique_id': str(unique_id),
                        'num_tasks': len(task_map),
                    }
        tasksadded = True
    # tail file if specified
    if tail:
        if not tasksadded:
            logger.error('no tasks added, so cannot tail a file')
        elif jobschedule is not None:
            logger.error('cannot tail a file from a jobschedule task')
        else:
            stream_file_and_wait_for_task(
                batch_client, config, filespec='{},{},{}'.format(
                    lastjob, lasttaskid, tail), disk=False)
    # output raw
    if util.is_not_empty(raw_output):
        print(json.dumps(raw_output, indent=4, sort_keys=True))


def generate_info_metadata_for_federation_message(
        blob_client, config, unique_id, federation_id, fed_constraints,
        registries, kind, target, data, native, is_windows, auto_complete,
        multi_instance, uses_task_dependencies, has_gpu_task, has_ib_task,
        max_instance_count_in_job, instances_required_in_job, has_merge_task,
        merge_task_id, task_map):
    info = {
        'version': '1',
        'action': {
            'method': 'add',
            'kind': kind,
        },
        kind: {
            'id': target,
            'data': data,
            'constraints': {
                'pool': {
                    'autoscale': {
                        'allow': fed_constraints.pool.autoscale_allow,
                        'exclusive': fed_constraints.pool.autoscale_exclusive,
                    },
                    'custom_image_arm_id':
                    fed_constraints.pool.custom_image_arm_id,
                    'location': fed_constraints.pool.location,
                    'low_priority_nodes': {
                        'allow': fed_constraints.pool.low_priority_nodes_allow,
                        'exclusive':
                        fed_constraints.pool.low_priority_nodes_exclusive,
                    },
                    'max_active_task_backlog': {
                        'ratio':
                        fed_constraints.pool.max_active_task_backlog_ratio,
                        'autoscale_exempt':
                        fed_constraints.pool.
                        max_active_task_backlog_autoscale_exempt,
                    },
                    'native': native,
                    'registries': registries,
                    'virtual_network_arm_id':
                    fed_constraints.pool.virtual_network_arm_id,
                    'windows': is_windows,
                },
                'compute_node': {
                    'vm_size': fed_constraints.compute_node.vm_size,
                    'cores': {
                        'amount': fed_constraints.compute_node.cores,
                        'schedulable_variance':
                        fed_constraints.compute_node.core_variance,
                    },
                    'memory': {
                        'amount': fed_constraints.compute_node.memory,
                        'schedulable_variance':
                        fed_constraints.compute_node.memory_variance,
                    },
                    'exclusive': fed_constraints.compute_node.exclusive,
                    'gpu': has_gpu_task or fed_constraints.compute_node.gpu,
                    'infiniband': has_ib_task or
                    fed_constraints.compute_node.infiniband,
                },
                'task': {
                    'auto_complete': auto_complete,
                    'has_multi_instance': multi_instance,
                    'has_task_dependencies': uses_task_dependencies,
                    'instance_counts': {
                        'max': max_instance_count_in_job,
                        'total': instances_required_in_job,
                    },
                },
            },
            'task_naming': {
                'prefix': settings.autogenerated_task_id_prefix(config),
                'padding': settings.autogenerated_task_id_zfill(config),
            },
        },
    }
    if kind == 'jobschedule':
        info[kind]['constraints']['task'][
            'tasks_per_recurrence'] = len(task_map)
    elif kind == 'job':
        info['task_map'] = task_map
    if has_merge_task:
        info[kind]['constraints']['task']['merge_task_id'] = merge_task_id
    # pickle json and upload
    loc = 'messages/{}.pickle'.format(unique_id)
    sas_url = storage.pickle_and_upload(
        blob_client, info, loc, federation_id=federation_id)
    # construct queue message
    info = {
        'version': '1',
        'federation_id': federation_id,
        'target': target,
        'blob_data': sas_url,
        'uuid': str(unique_id),
    }
    return info, loc


def construct_registry_list_for_federation(
        config, federation_id, fed_constraints, container_image_refs):
    if util.is_none_or_empty(federation_id):
        return None
    regs = settings.docker_registries(config, images=container_image_refs)
    # find docker hub repos
    dh_repos = set()
    for image in container_image_refs:
        tmp = image.split('/')
        if len(tmp) > 1:
            if '.' in tmp[0] or ':' in tmp[0] and tmp[0] != 'localhost':
                continue
            else:
                dh_repos.add('dockerhub-{}'.format(tmp[0]))
    if fed_constraints.pool.container_registries_private_docker_hub:
        req_regs = list(dh_repos)
    else:
        req_regs = []
    if util.is_not_empty(fed_constraints.pool.container_registries_public):
        pub_exclude = set(fed_constraints.pool.container_registries_public)
    else:
        pub_exclude = set()
    # filter registries according to constraints
    for cr in regs:
        if util.is_none_or_empty(cr.registry_server):
            continue
        else:
            if cr.registry_server not in pub_exclude:
                req_regs.append('{}-{}'.format(
                    cr.registry_server, cr.user_name))
    return req_regs if util.is_not_empty(req_regs) else None


def rewrite_task_dependencies_for_federation(
        table_client, federation_id, job_id, kind, unique_id, task_map,
        merge_task_id):
    # perform validation first
    # 1. no outside dependencies outside of task group
    # 2. for now, disallow task depends_on_range
    # TODO task depends_on range support:
    # - convert depends on range to explicit task depends on
    # 3. ensure the total length of dependencies for each task is less than
    # 64k chars
    ujid_req = storage.federation_requires_unique_job_ids(
        table_client, federation_id)
    uid = str(unique_id)[:8]
    all_tids = list(task_map.keys())
    task_remap = {}
    dep_len = 0
    for tid in task_map:
        if tid == merge_task_id:
            continue
        new_tid = '{}-{}'.format(tid, uid)
        if not ujid_req and len(new_tid) > 64:
            raise RuntimeError(
                'Cannot add unique suffix to task {} in {} {}. Please '
                'shorten the task id to a maximum of 55 characters.'.format(
                    tid, kind, job_id))
        t = task_map[tid]
        if t.depends_on is not None:
            if util.is_not_empty(t.depends_on.task_ids):
                new_dep = []
                for x in t.depends_on.task_ids:
                    if x not in all_tids:
                        raise RuntimeError(
                            '{} {} contains task dependencies not '
                            'self-contained in task group bound for '
                            'federation {}'.format(
                                kind, job_id, federation_id))
                    new_dep.append('{}-{}'.format(x, uid))
                if not ujid_req:
                    t.depends_on = batchmodels.TaskDependencies(
                        task_ids=new_dep
                    )
                    dep_len += len(''.join(new_dep))
            if util.is_not_empty(t.depends_on.task_id_ranges):
                raise RuntimeError(
                    '{} {} contains task dependency ranges, which are not '
                    'supported, bound for federation {}'.format(
                        kind, job_id, federation_id))
        if not ujid_req:
            t.id = new_tid
            task_remap[tid] = t
    # passed self-containment check, can stop here for unique job id
    # federations
    if ujid_req:
        logger.debug(
            'federation {} requires unique job ids, not rewriting task '
            'dependencies for {} {}'.format(federation_id, kind, job_id))
        return task_map
    # remap merge task
    if util.is_not_empty(merge_task_id):
        new_tid = '{}-{}'.format(merge_task_id, uid)
        if len(new_tid) > 64:
            raise RuntimeError(
                'Cannot add unique suffix to merge task {} in {} {}. Please '
                'shorten the task id to a maximum of 55 characters.'.format(
                    tid, kind, job_id))
        t = task_map[merge_task_id]
        t.depends_on = batchmodels.TaskDependencies(
            task_ids=list(task_remap.keys())
        )
        t.id = new_tid
        task_remap[new_tid] = t
        dep_len += len(new_tid)
    # check total dependency length
    if dep_len > 64000:
        raise RuntimeError(
            'Total number of dependencies for {} {} exceeds the maximum '
            'limit.'.format(kind, job_id))
    return task_remap<|MERGE_RESOLUTION|>--- conflicted
+++ resolved
@@ -4336,19 +4336,19 @@
     return '{}'.format('|'.join(exclude))
 
 
-def _construct_mpi_command(task):
-    # type: (dict) -> str
+def _construct_mpi_command(pool, task):
     """Construct the MPI command for MPI tasks
-    :parm str task: task settings
-    :rtype: str
-    :return the mpi command
-    """
+    :parm task: task settings
+    :rtype: tuple
+    :return mpi command, ib env
+    """
+    ib_env = {}
     mpi_opts = []
     mpi_opts.extend(task.multi_instance.mpi.options)
     processes_per_node = (
         task.multi_instance.mpi.processes_per_node)
     # set mpi options for the different runtimes
-    if task.multi_instance.mpi.runtime == 'intelmpi':
+    if task.multi_instance.mpi.runtime.startswith('intelmpi'):
         if isinstance(processes_per_node, int):
             mpi_opts.extend([
                 '-hosts $AZ_BATCH_HOST_LIST',
@@ -4367,6 +4367,22 @@
                 ),
                 '-perhost $({})'.format(processes_per_node)
             ])
+        if task.infiniband:
+            ib_env['I_MPI_FALLBACK'] = '0'
+            # create a manpath entry for potentially buggy intel mpivars.sh
+            ib_env['MANPATH'] = '/usr/share/man:/usr/local/man'
+            if settings.is_networkdirect_rdma_pool(pool.vm_size):
+                ib_env['I_MPI_FABRICS'] = 'shm:dapl'
+                ib_env['I_MPI_DAPL_PROVIDER'] = 'ofa-v2-ib0'
+                ib_env['I_MPI_DYNAMIC_CONNECTION'] = '0'
+                ib_env['I_MPI_DAPL_TRANSLATION_CACHE'] = '0'
+            elif settings.is_sriov_rdma_pool(pool.vm_size):
+                # IntelMPI pre-2019
+                if task.multi_instance.mpi.runtime == 'intelmpi_ofa':
+                    ib_env['I_MPI_FABRICS'] = 'shm:ofa'
+                else:
+                    # IntelMPI 2019+
+                    ib_env['I_MPI_FABRICS'] = 'shm:ofi'
     elif task.multi_instance.mpi.runtime == 'mpich':
         if isinstance(processes_per_node, int):
             mpi_opts.extend([
@@ -4430,7 +4446,7 @@
             task.multi_instance.mpi.executable_path,
             ' '.join(mpi_opts),
             task.command)
-    return mpi_command
+    return mpi_command, ib_env
 
 
 def _construct_task(
@@ -4574,7 +4590,10 @@
             if task.multi_instance.mpi is None:
                 task_commands = [task.command]
             else:
-                mpi_command = _construct_mpi_command(task)
+                mpi_command, ib_env = _construct_mpi_command(pool, task)
+                if util.is_not_empty(ib_env):
+                    env_vars = util.merge_dict(env_vars, ib_env)
+                del ib_env
                 task_commands = [mpi_command]
         else:
             task_commands = []
@@ -4591,91 +4610,11 @@
                 )
             )
             if task.multi_instance.mpi is not None:
-<<<<<<< HEAD
-                mpi_command = _construct_mpi_command(task)
+                mpi_command, ib_env = _construct_mpi_command(pool, task)
+                if util.is_not_empty(ib_env):
+                    env_vars = util.merge_dict(env_vars, ib_env)
+                del ib_env
                 if not is_singularity:
-=======
-                mpi_opts = []
-                mpi_opts.extend(task.multi_instance.mpi.options)
-                processes_per_node = (
-                    task.multi_instance.mpi.processes_per_node)
-                # set mpi options for the different runtimes
-                if task.multi_instance.mpi.runtime.startswith('intelmpi'):
-                    if processes_per_node is not None:
-                        mpi_opts.extend([
-                            '-hosts $AZ_BATCH_HOST_LIST',
-                            '-np {}'.format(
-                                task.multi_instance.num_instances *
-                                processes_per_node
-                            ),
-                            '-perhost {}'.format(processes_per_node)
-                        ])
-                    if task.infiniband:
-                        ib_env = {
-                            'I_MPI_FALLBACK': '0',
-                            # create a manpath entry for potentially buggy
-                            # intel mpivars.sh
-                            'MANPATH': '/usr/share/man:/usr/local/man',
-                        }
-                        if settings.is_networkdirect_rdma_pool(pool.vm_size):
-                            ib_env['I_MPI_FABRICS'] = 'shm:dapl'
-                            ib_env['I_MPI_DAPL_PROVIDER'] = 'ofa-v2-ib0'
-                            ib_env['I_MPI_DYNAMIC_CONNECTION'] = '0'
-                            ib_env['I_MPI_DAPL_TRANSLATION_CACHE'] = '0'
-                        elif settings.is_sriov_rdma_pool(pool.vm_size):
-                            # IntelMPI pre-2019
-                            if (task.multi_instance.mpi.runtime ==
-                                    'intelmpi_ofa'):
-                                ib_env['I_MPI_FABRICS'] = 'shm:ofa'
-                            else:
-                                # IntelMPI 2019+
-                                ib_env['I_MPI_FABRICS'] = 'shm:ofi'
-                        env_vars = util.merge_dict(env_vars, ib_env)
-                        del ib_env
-                elif task.multi_instance.mpi.runtime == 'mpich':
-                    if processes_per_node is not None:
-                        mpi_opts.extend([
-                            '-hosts $AZ_BATCH_HOST_LIST',
-                            '-np {}'.format(
-                                task.multi_instance.num_instances *
-                                processes_per_node
-                            ),
-                            '-ppn {}'.format(processes_per_node)
-                        ])
-                elif task.multi_instance.mpi.runtime == 'openmpi':
-                    mpi_opts.append('-mca btl_tcp_if_include eth0')
-                    if processes_per_node is not None:
-                        mpi_opts.extend([
-                            '-host {}'.format(
-                                ','.join(
-                                    ['$AZ_BATCH_HOST_LIST'] *
-                                    processes_per_node)
-                            ),
-                            '-np {}'.format(
-                                task.multi_instance.num_instances *
-                                processes_per_node
-                            ),
-                            '-npernode {}'.format(processes_per_node)
-                        ])
-                if is_singularity:
-                    # build the singularity mpi command
-                    mpi_singularity_cmd = 'singularity {} {} {} {}'.format(
-                        task.singularity_cmd,
-                        ' '.join(task.run_options),
-                        task.singularity_image,
-                        task.command)
-                    mpi_command = 'mpirun {} {}'.format(
-                        ' '.join(mpi_opts),
-                        mpi_singularity_cmd
-                    )
-                else:
-                    # build the docker mpi command
-                    if task.multi_instance.mpi.runtime == 'openmpi':
-                        mpi_opts.append('--allow-run-as-root')
-                    mpi_command = 'mpirun {} {}'.format(
-                        ' '.join(mpi_opts),
-                        task.command)
->>>>>>> ce0caaa2
                     mpi_docker_exec_command = (
                         'docker exec {} {} $AZ_BATCH_NODE_STARTUP_DIR/wd/'
                         'shipyard_task_runner.sh'.format(
